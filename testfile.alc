let host-arith-binop = (host-func-type (a : host-number, b : host-number) -> ((c : host-number)))
let host-sub = (intrinsic "return function(a, b) return a - b end" : host-arith-binop)

#let host-sub = (intrinsic "return function(a, b) return a - b end" : (host-func-type (a : host-number, b : host-number) -> ((c : host-number))))

#let foo = (record (bar = 5) (baz = 6))
#let subbed = host-sub foo.bar y

# FIXME: type of universe
# we need to wrap this, and wrap takes a type in star-10
# so we have to settle for star-9
let omega = 9
# FIXME: apparently variables aren't allowed here
#let universe = type_(omega, 1)
let universe = type_(9, 1)

# nor expressions
####let implicit-wrap = lambda_curry ((T : type_(omega + 1, 0)))
	lambda (x : T)
		wrap T x

let implicit-wrap = lambda_curry ((T : type_(10, 0)))
	lambda (x : T)
		wrap T x

let implicit-unwrap = lambda_implicit (T : type_(10, 0))
	lambda (x : wrapped(T))
		unwrap T x

let implicit-unstrict-wrap = lambda_curry ((T : type_(10, 0)))
	lambda (x : T)
		unstrict-wrap T x

let implicit-unstrict-unwrap = lambda_implicit (T : type_(10, 0))
	lambda (x : unstrict-wrapped(T))
		unstrict-unwrap T x

let explicit-unwrap = unwrap
let wrap = implicit-wrap
let unwrap = implicit-unwrap
let explicit-unstrict-unwrap = unwrap
let unstrict-wrap = implicit-unstrict-wrap
let unstrict-unwrap = implicit-unstrict-unwrap

let host-bool-wrap            = intrinsic "return terms.value.host_bool_type"      : wrapped(host-type)
let host-string-wrap          = intrinsic "return terms.value.host_string_type"    : wrapped(host-type)
let host-syntax-wrap          = intrinsic "return terms.host_syntax_type"          : wrapped(host-type)
let host-environment-wrap     = intrinsic "return terms.host_environment_type"     : wrapped(host-type)
let host-goal-wrap            = intrinsic "return terms.host_goal_type"            : wrapped(host-type)
let host-inferrable-term-wrap = intrinsic "return terms.host_inferrable_term_type" : wrapped(host-type)
let host-checkable-term-wrap  = intrinsic "return terms.host_checkable_term_type"  : wrapped(host-type)
let host-lua-error-wrap       = intrinsic "return terms.host_lua_error_type"       : wrapped(host-type)

let host-bool            = unwrap(host-bool-wrap)
let host-string          = unwrap(host-string-wrap)
let host-syntax          = unwrap(host-syntax-wrap)
let host-environment     = unwrap(host-environment-wrap)
let host-goal            = unwrap(host-goal-wrap)
let host-inferrable-term = unwrap(host-inferrable-term-wrap)
let host-checkable-term  = unwrap(host-checkable-term-wrap)
let host-lua-error       = unwrap(host-lua-error-wrap)

let host-string-concat = intrinsic "return function(a, b) return a .. b end" :
	host-func-type (a : host-string, b : host-string) -> ((c : host-string))

let host-srel-type =
	lambda_implicit (U : type_(10, 0))
		unwrap
			intrinsic
				""""
					local string_array = terms_gen.declare_array(terms_gen.builtin_string)
					return terms.value.closure(
						"#srel-arg",
						terms.typed_term.tuple_elim(
							string_array("target"),
							terms.typed_term.bound_variable(1),
							1,
							terms.typed_term.srel_type(
								terms.typed_term.bound_variable(2)
							)
						),
						terms.runtime_context()
					)
				:
				wrapped (forall ((x : U)) -> (res : U))

let subtyping = intrinsic "return evaluator.UniverseOmegaRelation" : host-srel-type(type_(9, 0))

let tuple-desc-relation = intrinsic "return evaluator.TupleDescRelation" : host-srel-type(type_(9, 0))

let _|_ =
	lambda_implicit (U : type_(10, 0))
		unwrap
			intrinsic
				""""
					local string_array = terms_gen.declare_array(terms_gen.builtin_string)
					return terms.value.closure(
						"#union-args",
						terms.typed_term.tuple_elim(
							string_array("left", "right"),
							terms.typed_term.bound_variable(1),
							2,
							terms.typed_term.union_type(
								terms.typed_term.bound_variable(2),
								terms.typed_term.bound_variable(3)
							)
						),
						terms.runtime_context()
					)
				:
				wrapped (forall (a : U, b : U) -> (res : U))

let _&_ =
	lambda_implicit (U : type_(10, 0))
		unwrap
			intrinsic
				""""
					local string_array = terms_gen.declare_array(terms_gen.builtin_string)
					return terms.value.closure(
						"#intersection-args",
						terms.typed_term.tuple_elim(
							string_array("left", "right"),
							terms.typed_term.bound_variable(1),
							2,
							terms.typed_term.intersection_type(
								terms.typed_term.bound_variable(2),
								terms.typed_term.bound_variable(3)
							)
						),
						terms.runtime_context()
					)
				:
				wrapped (forall (a : U, b : U) -> (res : U))

let covariant = 
	lambda_implicit (U : type_(10, 0))
		unwrap
			intrinsic
				""""
					local string_array = terms_gen.declare_array(terms_gen.builtin_string)
					return terms.value.closure(
						"#covariant-args",
						terms.typed_term.tuple_elim(
							string_array("left", "right"),
							terms.typed_term.bound_variable(1),
							1,
							terms.typed_term.variance_cons(
								terms.typed_term.literal(
									terms.value.host_value(true)
								),
								terms.typed_term.bound_variable(2)
							)
						),
						terms.runtime_context()
					)
				:
				wrapped (forall ((a : U)) -> (res : U))

let contravariant = 
	lambda_implicit (U : type_(10, 0))
		unwrap
			intrinsic
				""""
					local string_array = terms_gen.declare_array(terms_gen.builtin_string)
					return terms.value.closure(
						"#contravariant-args",
						terms.typed_term.tuple_elim(
							string_array("left", "right"),
							terms.typed_term.bound_variable(1),
							1,
							terms.typed_term.variance_cons(
								terms.typed_term.literal(
									terms.value.host_value(false)
								),
								terms.typed_term.bound_variable(2)
							)
						),
						terms.runtime_context()
					)
				:
				wrapped (forall ((a : U)) -> (res : U))

let tuple-of-implicit = lambda_implicit(T : type_(10, 0))
	lambda_single (xs : T)
		xs

# TODO: now that we have effectful programs, work to switch this into using an effect to serialize the operations
# lmao bootstrapping problem
let host-unique-id-wrap = intrinsic
	""""
		local id = { name = "unique_id" }
		evaluator.register_host_srel(id, evaluator.IndepTupleRelation())
		return terms.value.host_user_defined_type(id, terms_gen.declare_array(terms.value)())
	:
	wrapped(host-type)
let host-unique-id = unwrap(host-unique-id-wrap)
let new-host-unique-id = lambda (name : host-string)
	let source0 = "return { name = \""
	let (source1) = host-string-concat(source0, name)
	let (source2) = host-string-concat(source1, "\" }")
	intrinsic source2 : host-unique-id

let host-family-sig-srels = lambda (signature : type_(1, 0))
	let inner = intrinsic
		""""
			local typed_array = terms_gen.declare_array(terms.typed_term)
			local value_array = terms_gen.declare_array(terms.value)
			local string_array = terms_gen.declare_array(terms_gen.builtin_string)
			local function convert_desc(desc)
				local constructor, arg = desc:unwrap_enum_value()
				if constructor == terms.DescCons.empty then
					return desc
				elseif constructor == terms.DescCons.cons then
					local elements = arg:unwrap_tuple_value()
					local next_desc, type_fun = elements[1], elements[2]
					local convert_next = convert_desc(next_desc)
					local convert_type =
						terms.value.srel_type(
							evaluator.apply_value(
								type_fun,
								terms.value.neutral(
									terms.neutral_value.free(terms.free.unique{})
								)
							)
						)
					local convert_type_fun = terms.value.closure(
						"#tuple-prefix",
						terms.typed_term.literal(convert_type),
						terms.runtime_context())
					return terms.value.enum_value(
						terms.DescCons.cons,
						terms.value.tuple_value(
							value_array(
								convert_next, convert_type_fun
							)
						)
					)
				else
					error "unknown tuple desc constructor"
				end
			end
			local function convert_sig(sig)
				local param_type, _, _, _ = sig:unwrap_pi()
				local param_desc = param_type:unwrap_tuple_type()
				return terms.value.tuple_type(convert_desc(param_desc))
			end
			return convert_sig
		:
		host-func-type ((signature : wrapped(type_(1, 0)))) -> ((srel_type : wrapped(type_(1, 0))))
	let (srels-t) = inner(wrap(signature))
	unwrap(srels-t)


let new-host-type-family = lambda (unique-id : host-unique-id, signature : type_(1, 0), variance : host-family-sig-srels(signature))
	let inner = intrinsic
		""""
			local typed_array = terms_gen.declare_array(terms.typed_term)
			local string_array = terms_gen.declare_array(terms_gen.builtin_string)
			local function length(desc, len)
				len = len or 0
				local constructor, arg = desc:unwrap_enum_value()
				if constructor == terms.DescCons.empty then
					return len
				elseif constructor == terms.DescCons.cons then
					local elements = arg:unwrap_tuple_value()
					local next_desc = elements[1]
					return length(next_desc, len + 1)
				else
					error("unknown tuple desc constructor")
				end
			end
			local function new_host_type_family(unique_id, sig, variance)
				local param_type, _, _, _ = sig:unwrap_pi()
				local param_desc = param_type:unwrap_tuple_type()
				local nparams = length(param_desc)

				local variance_elems = variance:unwrap_tuple_value()
				local variances = {}
				for i, v in variance_elems:ipairs() do
					variances[i] = v:unwrap_host_value()
				end

				local tunpack = table.unpack or unpack
				local srel = evaluator.IndepTupleRelation(tunpack(variances))
				evaluator.register_host_srel(unique_id, srel)

				local params = typed_array()
				local param_names = string_array()
				for i = 1, nparams do
					params:append(terms.typed_term.bound_variable(i + 1))
					param_names:append("#type-family-A-" .. tostring(i))
				end
				local body = terms.typed_term.tuple_elim(
					param_names,
					terms.typed_term.bound_variable(1),
					nparams,
					terms.typed_term.host_user_defined_type_cons(
						unique_id,
						params
					)
				)
				return terms.value.closure("#type-family-B", body, terms.runtime_context())
			end
			return new_host_type_family
		:
		host-func-type (
				unique-id  : host-unique-id,
				signature_ : wrapped(type_(1, 0)),
				variance_  : wrapped(host-family-sig-srels(unwrap(signature_))))
			->
			((family : wrapped(signature)))
	let (family) = inner(unique-id, wrap(signature), wrap(variance))
	unwrap(family)
let new-host-type = lambda (unique-id : host-unique-id)
	let Tfam = new-host-type-family unique-id
		forall () -> (T : host-type)
		tuple-of-implicit()
	Tfam()

let host-array-type = new-host-type-family new-host-unique-id("array")
	forall ((T : host-type)) -> (T : host-type)
	tuple-of-implicit covariant(subtyping)

let host-array-new = lambda (T : host-type)
	let inner = intrinsic
		""""
			local function array_new()
				return {}
			end
			return array_new
		:
		host-func-type () -> ((arr : host-array-type(T)))
	let (arr) = inner()
	arr
let host-array-set = lambda_implicit (T : host-type)
	lambda (arr : host-array-type(T), index : host-number, elem : T)
		let inner = intrinsic
			""""
				local function array_set(array, index, elem)
					-- we have to clone because can't guarantee input array isn't reused
					-- Yet. growth mindset.
					cloned = {}
					for i, v in ipairs(array) do
						cloned[i] = v
					end
					cloned[index] = elem
					return cloned
				end
				return array_set
			:
			host-func-type (arr : host-array-type(T), index : host-number, elem : T) -> ((arr : host-array-type(T)))
		let (arr) = inner(arr, index, elem)
		arr
let host-array-get = lambda_implicit (T : host-type)
	lambda (arr : host-array-type(T), index : host-number)
		let inner = intrinsic
			""""
				local function array_get(array, index)
					return array[index]
				end
				return array_get
			:
			host-func-type (arr : host-array-type(T), index : host-number) -> ((elem : T))
		let (elem) = inner(arr, index)
		elem

let host-file-read =
	intrinsic
		""""
			local function file_read(fname)
				local file, err = io.open(fname)
				if not file then
					error(err)
				end
				local content = file:read("a")
				return content
			end
			return file_read
		:
		host-func-type ((fname : host-string)) -> ((content : host-string))

let terms-gen-array = new-host-type(new-host-unique-id("terms-gen-array"))

let void =
	unwrap
		intrinsic
			""""
				local desc = terms.empty
				local basetype = terms.value.enum_type(desc)
				return basetype
			:
			wrapped type

let host-unit = new-host-type(new-host-unique-id("host-unit"))
let host-nil = intrinsic "return nil" : host-unit

let only-accept-host-tuples-inner-host =
	intrinsic
		""""
			local function check_host_tuple(subject, consequent, alternate)
				if subject:is_host_tuple_type() then
					return consequent
				else
					return alternate
				end
			end
			return check_host_tuple
		:
		host-func-type (subject : wrapped(type), consequent : wrapped(host-type), alternate : wrapped(host-type)) -> ((result : wrapped(host-type)))

let only-accept-host-tuples-inner =
	lambda (subject : wrapped(type), consequent : host-type, alternate : host-type)
		let (res) =
			only-accept-host-tuples-inner-host
				subject
				wrap consequent
				wrap alternate
		unwrap res
let only-accept-host-tuples =
	lambda (subject : wrapped(type))
		only-accept-host-tuples-inner
			subject
			host-unit
			wrapped void

let only-accept-prog-host-tuples-inner-host =
	intrinsic
		""""
			local function check_prog_host_tuple(subject, consequent, alternate)
				if not subject:is_program_type() then
					return alternate
				end
				local effects, base = subject:unwrap_program_type()
				if base:is_host_tuple_type() then
					return consequent
				else
					return alternate
				end
			end
			return check_prog_host_tuple
		:
		host-func-type (subject : wrapped(type), consequent : wrapped(host-type), alternate : wrapped(host-type)) -> ((result : wrapped(host-type)))

let only-accept-prog-host-tuples-inner =
	lambda (subject : wrapped(type), consequent : host-type, alternate : host-type)
		let (res) =
			only-accept-prog-host-tuples-inner-host
				subject
				wrap consequent
				wrap alternate
		unwrap res
let only-accept-prog-host-tuples =
	lambda (subject : wrapped(type))
		only-accept-host-tuples-inner
			subject
			host-unit
			wrapped void

let host-tuple-type-to-tuple-type-inner =
	intrinsic
		""""
			local function host_tuple_to_tuple(host_tuple_type)
				local desc = host_tuple_type:unwrap_host_tuple_type()
				-- this conversion happens to work since the eliminator for host tuples and tuples is the same term
				local newbasetype = terms.value.tuple_type(desc)
				return newbasetype
			end
			return host_tuple_to_tuple
		:
		host-func-type (t : wrapped(type), valid : only-accept-host-tuples(t)) -> ((res : wrapped(type)))

let host-tuple-type-to-tuple-type =
	lambda (t : wrapped(type), valid : only-accept-host-tuples(t))
		let (res) = host-tuple-type-to-tuple-type-inner(t, valid)
		res

let extract-prog-host-tuple-type-inner =
	intrinsic
		""""
			return function(prog_type)
				local effect, base = prog_type:unwrap_program_type()
				return base
			end
		:
		host-func-type (t : wrapped(type), valid : only-accept-prog-host-tuples(t)) -> (res : wrapped(type), valid : only-accept-host-tuples(res))

let rebuild-prog-type =
	intrinsic
		""""
			return function(prog_type, valid, new_base)
				local effect, base = prog_type:unwrap_program_type()
				return terms.value.program_type(effect, new_base)
			end
		:
		host-func-type (t : wrapped(type), valid : only-accept-prog-host-tuples(t), b : wrapped(type)) -> ((res : wrapped(type)))

let host-tuple-to-tuple-inner =
	intrinsic
		""""
			return function(_type, _valid, val)
				local elems = val:unwrap_host_tuple_value()
				local vals = terms_gen.delcare_array(terms.value)()
				for _, v in ipairs(elems) do
					vals:append(terms.value.host_value(v))
				end
				return terms.value.tuple_value(vals)
			end
		:
		host-func-type (
				t     : wrapped(type),
				valid : only-accept-host-tuples(t),
				val   : wrapped(unwrap(t)))
			->
			((res : wrapped(unwrap(host-tuple-type-to-tuple-type(t, valid)))))

let host-tuple-to-tuple =
	lambda (t : wrapped(type), valid : only-accept-host-tuples(t), val : unwrap(t))
		let (res) = host-tuple-to-tuple-inner(t, valid, wrap(val))
		unwrap(res)

let tuple-to-host-tuple-inner =
	intrinsic
		""""
			return function(_type, _valid, val)
				local elems = val:unwrap_tuple_value()
				local leading = terms_gen.declare_array(terms_gen.any_lua_type)()
				local stuck = false
				local stuck_elem = nil
				local trailing = terms_gen.declare_array(terms.value)()
				for _, v in ipairs(elems) do
					if stuck then
						trailing:append(v)
					elseif v:is_host_value() then
						leading:append(v:unwrap_host_value())
					elseif v:is_neutral() then
						stuck, stuck_elem = true, v:unwrap_neutral()
					else
						error "found an element in a tuple being converted to host-tuple that was neither host nor neutral"
					end
				end
				if not stuck then
					return terms.value.host_tuple_value(leading)
				else
					return terms.value.neutral(terms.neutral_value.host_tuple_stuck(leading, stuck_elem, trailing))
				end
			end
		:
		host-func-type (
				t     : wrapped(type),
				valid : only-accept-host-tuples(t),
				val   : wrapped(unwrap(host-tuple-type-to-tuple-type(t, valid))))
			->
			((res : wrapped(unwrap(t))))

let tuple-to-host-tuple =
	lambda (t : wrapped(type), valid : only-accept-host-tuples(t), val : unwrap(host-tuple-type-to-tuple-type(t, valid)))
		let (res) = tuple-to-host-tuple-inner(t, valid, wrap(val))
		unwrap(res)

let only-accept-host-funcs-inner-host =
	intrinsic
		""""
			local function check_host_func(subject, consequent, alternate)
				if subject:is_host_function_type() then
					local param, result, info = subject:unwrap_host_function_type()
					if not info:is_result_info() then
						error "stuck result info? broken function type?"
					end
					local info_inner = info:unwrap_result_info()
					if info_inner.purity:is_pure() then
						return consequent
					else
						return alternate
					end
				else
					return alternate
				end
			end
			return check_host_func
		:
		host-func-type (subject : wrapped(type), consequent : wrapped(host-type), alternate : wrapped(host-type)) -> ((result : wrapped(host-type)))

let only-accept-host-funcs-inner =
	lambda (subject : wrapped(type), consequent : host-type, alternate : host-type)
		let (res) =
			only-accept-host-funcs-inner-host
				subject
				wrap consequent
				wrap alternate
		unwrap res
let only-accept-host-funcs =
	lambda (subject : wrapped(type))
		only-accept-host-funcs-inner
			subject
			host-unit
			wrapped void

let only-accept-host-funcprogs-inner-host =
	intrinsic
		""""
			local function check_host_func(subject, consequent, alternate)
				if subject:is_host_function_type() then
					local param, result, info = subject:unwrap_host_function_type()
					if not info:is_result_info() then
						error "stuck result info? broken function type?"
					end
					local info_inner = info:unwrap_result_info()
					if info_inner.purity:is_effectful() then
						return consequent
					else
						return alternate
					end
				else
					return alternate
				end
			end
			return check_host_func
		:
		host-func-type (subject : wrapped(type), consequent : wrapped(host-type), alternate : wrapped(host-type)) -> ((result : wrapped(host-type)))

let only-accept-host-funcprogs-inner =
	lambda (subject : wrapped(type), consequent : host-type, alternate : host-type)
		let (res) =
			only-accept-host-funcprogs-inner-host
				subject
				wrap consequent
				wrap alternate
		unwrap res
let only-accept-host-funcprogs =
	lambda (subject : wrapped(type))
		only-accept-host-funcprogs-inner
			subject
			host-unit
			wrapped void

let only-accept-funcs-inner-host =
	intrinsic
		""""
			local function check_host_func(subject, consequent, alternate)
				if subject:is_pi() then
					return consequent
				else
					return alternate
				end
			end
			return check_host_func
		:
		host-func-type (subject : wrapped(type), consequent : wrapped(host-type), alternate : wrapped(host-type)) -> ((result : wrapped(host-type)))

let only-accept-funcs-inner =
	lambda (subject : wrapped(type), consequent : host-type, alternate : host-type)
		let (res) =
			only-accept-funcs-inner-host
				subject
				wrap consequent
				wrap alternate
		unwrap res
let only-accept-funcs =
	lambda ((subject : wrapped(type)))
		only-accept-funcs-inner
			subject
			host-unit
			wrapped void

let get-host-func-arg-inner =
	intrinsic
		""""
			local function get_host_func_arg(subject, valid)
				local param_type, result_type, result_info = subject:unwrap_host_function_type()
				return param_type, nil
			end
			return get_host_func_arg
		:
		host-func-type (subject : wrapped(type), valid : only-accept-host-funcs(subject)) -> (result : wrapped(type), valid : only-accept-host-tuples(result))

let get-host-funcprog-arg-inner =
	intrinsic
		""""
			local function get_host_func_arg(subject, valid)
				local param_type, result_type, result_info = subject:unwrap_host_function_type()
				return param_type, nil
			end
			return get_host_func_arg
		:
		host-func-type (subject : wrapped(type), valid : only-accept-host-funcprogs(subject)) -> (result : wrapped(type), valid : only-accept-host-tuples(result))

let just-args =
	lambda (subject : wrapped(type), valid : only-accept-host-funcs(subject))
		let (result, valid) = get-host-func-arg-inner(subject, valid)
		result

let func-result-info = new-host-type(new-host-unique-id("func-result-info"))

let get-host-func-result-info-inner =
	intrinsic
		""""
			local function get_host_func_arg(subject, valid)
				local param_type, result_type, result_info = subject:unwrap_host_function_type()
				return result_info
			end
			return get_host_func_arg
		:
		host-func-type (subject : wrapped(type), valid : only-accept-host-funcs(subject)) -> ((result : wrapped(func-result-info)))

let set-func-result-info-inner =
	intrinsic
		""""
			local function get_host_func_arg(subject, valid, new_result_info)
				local param_type, param_info, result_type, result_info = subject:unwrap_pi()
				return terms.value.pi(param_type, param_info, result_type, new_result_info)
			end
			return get_host_func_arg
		:
		host-func-type (subject : wrapped(type), valid : only-accept-funcs(subject), resinf : wrapped(func-result-info)) -> ((result : wrapped(type)))

let func-conv-res-type = 
	lambda (argtype : wrapped(type))
		forall (arg : unwrap(argtype)) -> (res : wrapped(type), valid : only-accept-host-tuples(res))
let funcprog-conv-res-type = 
	lambda (argtype : wrapped(type))
		forall (arg : unwrap(argtype)) -> (res : wrapped(type), valid : only-accept-prog-host-tuples(res))

let get-host-func-res-inner =
	intrinsic
		""""
			local function get_host_func_res(subject, valid)
				local param_type, result_type, result_info = subject:unwrap_host_function_type()
				local typed_array = terms_gen.declare_array(terms.typed_term)
				local tuple_build = terms.typed_term.tuple_cons(
					typed_array(
						terms.typed_term.host_wrap(
							terms.typed_term.application(
								terms.typed_term.bound_variable(1),
								terms.typed_term.bound_variable(2)
							)
						),
						terms.typed_term.literal(terms.value.host_value(nil))
					)
				)
				local ctx = terms.runtime_context():append(result_type)
				return terms.value.closure("#TEST-1", tuple_build, ctx)
			end
			return get_host_func_res
		:
		host-func-type (subject : wrapped(type), valid : only-accept-host-funcs(subject)) -> ((results : wrapped(func-conv-res-type(just-args(subject, valid)))))
						
let get-host-funcprog-res-inner =
	intrinsic
		""""
			local function get_host_func_res(subject, valid)
				local param_type, result_type, result_info = subject:unwrap_host_function_type()
				local typed_array = terms_gen.declare_array(terms.typed_term)
				local tuple_build = terms.typed_term.tuple_cons(
					typed_array(
						terms.typed_term.host_wrap(
							terms.typed_term.application(
								terms.typed_term.bound_variable(1),
								terms.typed_term.bound_variable(2)
							)
						),
						terms.typed_term.literal(terms.value.host_value(nil))
					)
				)
				local ctx = terms.runtime_context():append(result_type)
				return terms.value.closure("#TEST-1", tuple_build, ctx)
			end
			return get_host_func_res
		:
		host-func-type (subject : wrapped(type), valid : only-accept-host-funcprogs(subject)) -> ((results : wrapped(funcprog-conv-res-type(just-args(subject, valid)))))

let foo =
	host-func-type (x : host-number, y : host-number) -> ((res : host-number))

foo

let (oldargs oldargs-valid) = get-host-func-arg-inner(wrap(foo), host-nil)
let (newargs) = host-tuple-type-to-tuple-type-inner(oldargs, oldargs-valid)
newargs

let id_type = forall (name : host-number) -> (name : host-number)

let id_num = lambda_single (T : host-number)
	T

(the id_type id_num)

let sub = lambda (x : host-number, y : host-number)
	let (res) = host-sub(x, y)
	res

let sub_type = forall (x : host-number, y : host-number) -> (res : host-number)

(the sub_type sub)

let (orig-results) = get-host-func-res-inner(wrap(foo), host-nil)
let orig-results = unwrap(orig-results)
let new-results =
	lambda (args : unwrap(newargs))
		let ptuple = tuple-to-host-tuple(oldargs, oldargs-valid, args)
		let orig-results-res = apply(orig-results, ptuple)
		let (newres valid) = orig-results-res
		newres

let host-func-type-to-func-type =
	lambda (T : type, valid : only-accept-host-funcs(wrap(T)))
		let (oldargs oldargs-valid) = get-host-func-arg-inner(wrap(T), valid)
		let (newargs) = host-tuple-type-to-tuple-type-inner(oldargs, oldargs-valid)
		let (orig-results-wrapped) = get-host-func-res-inner(wrap(T), valid)
		let orig-results = unwrap(orig-results-wrapped)
		let (orig-result-info-wrapped) = get-host-func-result-info-inner(wrap(T), valid)
		
		let new-results =
			lambda (args : unwrap(newargs))
				let ptuple = tuple-to-host-tuple(oldargs, oldargs-valid, args)
				let (oldres oldres-valid) = apply(orig-results, ptuple)
				let (newres) = host-tuple-type-to-tuple-type-inner(oldres, oldres-valid)
				newres

		let new-func-type = forall (x : unwrap(newargs)) -> (y : unwrap(new-results(x)))
		let (final-func-type-wrapped) = set-func-result-info-inner(wrap(new-func-type), host-nil, orig-result-info-wrapped)
		unwrap(final-func-type-wrapped)

let host-funcprog-type-to-funcprog-type =
	lambda (T : type, valid : only-accept-host-funcprogs(wrap(T)))
		let (oldargs oldargs-valid) = get-host-funcprog-arg-inner(wrap(T), valid)
		let (newargs) = host-tuple-type-to-tuple-type-inner(oldargs, oldargs-valid)
		let (orig-results-wrapped) = get-host-funcprog-res-inner(wrap(T), valid)
		let orig-results = unwrap(orig-results-wrapped)
		let (orig-result-info-wrapped) = get-host-func-result-info-inner(wrap(T), valid)
		
		let new-results =
			lambda (args : unwrap(newargs))
				let ptuple = tuple-to-host-tuple(oldargs, oldargs-valid, args)
				let (oldres oldres-valid) = apply(orig-results, ptuple)
				let (extractres extractres-valid) = extract-prog-host-tuple-type-inner(oldres, oldres-valid)
				let (newres) = host-tuple-type-to-tuple-type-inner(extractres, extractres-valid)
				let (rebuilt) = rebuild-prog-type(oldres, oldres-valid, newres)
				rebuilt

		let new-func-type = forall (x : unwrap(newargs)) -> (y : unwrap(new-results(x)))
		let (final-func-type-wrapped) = set-func-result-info-inner(wrap(new-func-type), host-nil, orig-result-info-wrapped)
		unwrap(final-func-type-wrapped)

host-func-type-to-func-type foo host-nil

let func-to-host-func-inner =
	intrinsic
		""""
			local tunpack = unpack or table.unpack
			return function(_type, _valid, afn)
				return function(...)
					local args = table.pack(...)
					local conv_args = terms_gen.declare_array(terms.value)()
					for i = 1, args.n do
						conv_args:append(terms.value.host_value(args[i]))
					end
					local res = evaluator.apply_value(afn, terms.value.tuple_value(conv_args))
					if not res:is_tuple_value() then
						error "alicorn function converted to native function has failed to create a real value"
					end
					local elems = {}
					for i, v in res:unwrap_tuple_value():ipairs() do
						elems[i] = v:unwrap_host_value()
					end
					return tunpack(elems)
				end
			end
		:
		host-func-type (T : wrapped(host-type), valid : only-accept-host-funcs(T), fn : wrapped(host-func-type-to-func-type(unwrap(T), valid))) -> ((res-fn : unwrap(T)))

let func-to-host-func =
	lambda (T : host-type, valid : only-accept-host-funcs(wrap(T)), fn : host-func-type-to-func-type(T, valid))
		let (res) = func-to-host-func-inner(wrap(T), valid, wrap(fn))
		res #TODO figure out why `unwrap(res) here doesn't make a nice type error but fails

let funcprog-to-host-funcprog-inner =
	intrinsic
		""""
			local tunpack = unpack or table.unpack
			return function(_type, _valid, afn)
				return function(...)
					local args = {...}
					local nargs = select("#", ...)
					local conv_args = terms_gen.declare_array(terms.value)()
					for i = 1, nargs do
						conv_args:append(terms.value.host_value(args[i]))
					end
					local res = evaluator.execute_program(evaluator.apply_value(afn, terms.value.tuple_value(conv_args)))
					if not res:is_tuple_value() then
						print(res)
						error  "alicorn function converted to native function has failed to create a real value"
					end
					local elems = {}
					for i, v in res:unwrap_tuple_value():ipairs() do
						elems[i] = v:unwrap_host_value()
					end
					return tunpack(elems)
				end
			end
		:
		host-func-type (T : wrapped(host-type), valid : only-accept-host-funcprogs(T), fn : wrapped(host-funcprog-type-to-funcprog-type(unwrap(T), valid))) -> ((res-fn : unwrap(T)))

let funcprog-to-host-funcprog =
	lambda (T : host-type, valid : only-accept-host-funcprogs(wrap(T)), fn : host-funcprog-type-to-funcprog-type(T, valid))
		let (res) = funcprog-to-host-funcprog-inner(wrap(T), valid, wrap(fn))
		res #TODO figure out why `unwrap(res) here doesn't make a nice type error but fails

let host-if-type = 
	lambda (T : type_(9, 0))
		forall (subject : host-bool, consequent : T, alternate : T) -> (res : T)

let host-if =
	lambda_implicit (T : type_(9, 0))
		let inner =
			intrinsic
				""""
					local typed = terms.typed_term
					local string_array = terms_gen.declare_array(terms_gen.builtin_string)
					return terms.value.closure(
						"#host-if-param",
						typed.tuple_elim(
							string_array(
								"#host-if-subject",
								"#host-if-consequent",
								"#host-if-alternate"
							),
							typed.bound_variable(1),
							3,
							typed.host_if(
								typed.bound_variable(2),
								typed.bound_variable(3),
								typed.bound_variable(4)
							)
						),
						terms.runtime_context()
					)
				:
				wrapped(host-if-type(T))
		unwrap(inner)

let tuple-desc-type-inner = intrinsic "return terms.value.tuple_desc_type" :
	host-func-type ((U : wrapped(universe))) -> ((T : wrapped(host-type)))
let tuple-desc-type = lambda (U : universe)
	let (T) = tuple-desc-type-inner(wrap(U))
	unwrap(T)
let tuple-type-explicit = lambda (U : universe, desc : tuple-desc-type(U))
	let inner = intrinsic "return terms.value.tuple_type" :
		host-func-type ((desc : wrapped(tuple-desc-type(U)))) -> ((T : wrapped(U)))
	let (T) = inner(wrap(desc))
	unwrap(T)
let tuple-type = lambda_implicit (U : universe)
	lambda (desc : tuple-desc-type(U))
		let inner = intrinsic "return terms.value.tuple_type" :
			host-func-type ((desc : wrapped(tuple-desc-type(U)))) -> ((T : wrapped(U)))
		let (T) = inner(wrap(desc))
		unwrap(T)
let host-tuple-type = lambda_implicit (U : universe)
	lambda (desc : tuple-desc-type(U))
		let inner = intrinsic "return terms.value.host_tuple_type" :
			host-func-type ((desc : wrapped(tuple-desc-type(U)))) -> ((T : wrapped(host-type)))
		let (T) = inner(wrap(desc))
		unwrap(T)
let tuple-desc-empty = lambda (U : universe)
	let T = tuple-desc-type(U)
	let empty = intrinsic "return terms.empty" : wrapped(T)
	unwrap(empty)
let tuple-desc-elem-explicit = lambda (
		U    : universe,
		desc : tuple-desc-type(U),
		elem : (forall (rest : tuple-type(desc)) -> (next : U)))
	let inner = intrinsic "return terms.cons" :
		host-func-type (
			desc_ : wrapped(tuple-desc-type(U)), # aaaa shadowing
			elem  : (wrapped (forall (rest : tuple-type(desc)) -> (next : U))))
			->
			((T : wrapped(tuple-desc-type(U))))
	let (T) =
		inner
			wrap(desc)
			wrap(elem)
	unwrap(T)
let tuple-desc-elem-implicit = lambda_curry ((U : universe))
	lambda (desc : tuple-desc-type(U), elem : (forall (rest : tuple-type(desc)) -> (next : U)))
		let inner = intrinsic "return terms.cons" :
			host-func-type (
				desc_ : wrapped(tuple-desc-type(U)), # aaaa shadowing
				elem  : (wrapped (forall (rest : tuple-type(desc)) -> (next : U))))
				->
				((T : wrapped(tuple-desc-type(U))))
		let (T) =
			inner
				wrap(desc)
				wrap(elem)
		unwrap(T)
# FIXME: we're comparing metavariables against placeholders AGAIN AAAA
# let tuple-desc-elem-implicit2 = lambda_curry (U : universe, desc : tuple-desc-type(U))
# 	lambda (elem : (forall (rest : tuple-type(desc)) -> (next : U)))
# 		let inner = intrinsic "return terms.cons" :
# 			host-func-type (
# 				desc_ : wrapped(tuple-desc-type(U)), # aaaa shadowing
# 				elem  : (wrapped (forall (rest : tuple-type(desc)) -> (next : U))))
# 				->
# 				((T : wrapped(tuple-desc-type(U))))
# 		let (T) =
# 			inner
# 				wrap(desc)
# 				wrap(elem)
# 		unwrap(T)
let tuple-of = lambda (U : universe, desc : tuple-desc-type(U))
	lambda_single (t : tuple-type(desc))
		t
let host-tuple-of = lambda (U : universe, desc : tuple-desc-type(U))
	intrinsic "return function(...) return ... end" :
		host-func-type (t : host-tuple-type(desc)) -> (t : host-tuple-type(desc))
let tuple-desc-singleton = lambda (U : universe, T : U)
	tuple-desc-elem-explicit U
		tuple-desc-empty U
		lambda ()
			T
# FIXME: ditto a few lines above
# let tuple-of-imp = lambda_implicit (U : universe)
# 	lambda (desc : tuple-desc-type(U))
# 		# ATTN: single parens here means bare lambda syntax
# 		lambda_single (t : tuple-type(desc))
# 			t
# let host-tuple-of-imp = lambda_implicit (U : universe)
# 	lambda (desc : tuple-desc-type(U))
# 		intrinsic "return function(...) return ... end" :
# 			host-func-type (t : host-tuple-type(desc)) -> (t : host-tuple-type(desc))
let tuple-desc-singleton = lambda (U : universe, T : U)
	tuple-desc-elem-explicit U
		tuple-desc-empty U
		lambda ()
			T
let tuple-desc-concat = lambda (U : universe, head : tuple-desc-type(U), tail : tuple-desc-type(U))
	# woah huge intrinsic
	let inner = intrinsic
		""""
			local typed = terms.typed_term
			local typed_array = terms_gen.declare_array(typed)
			local string_array = terms_gen.declare_array(terms_gen.builtin_string)
			local function traverse(desc, len, elems)
				len = len or 0
				elems = elems or {}
				local constructor, arg = desc:unwrap_enum_value()
				if constructor == terms.DescCons.empty then
					return len, elems
				elseif constructor == terms.DescCons.cons then
					local elements = arg:unwrap_tuple_value()
					local next_desc = elements[1]
					len = len + 1
					elems[len] = elements[2]
					return traverse(next_desc, len, elems)
				else
					error("unknown tuple desc constructor")
				end
			end
			-- desc is head + (gradually) parts of tail
			-- elem expects only parts of tail, need to wrap to handle head
			-- head_n and tail_n are the lengths of the head and tail component of desc
			local function tuple_desc_elem(desc, elem, head_n, head_names, tail_n, tail_names)
				-- in theory the only placeholder name will be in reference to the last
				-- element of head, which is always lost (and sometimes not even asked for)
				local names = string_array()
				for _, name in head_names:ipairs() do
					names:append(name)
				end
				names:append("#_")
				for _, name in tail_names:ipairs() do
					names:append(name)
				end
				-- convert to just tuple of tail
				local tail_args = typed_array()
				for i = 1, tail_n do
					-- 1 for closure argument (passed to tuple_elim)
					-- head_n for head
					tail_args:append(typed.bound_variable(1 + head_n + i))
				end
				local body = typed.tuple_elim(
					names,
					typed.bound_variable(1),
					head_n + tail_n,
					typed.application(typed.literal(elem), typed.tuple_cons(tail_args))
				)
				local elem_wrap = terms.value.closure("#tuple-desc-concat", body, terms.runtime_context())
				return terms.cons(desc, elem_wrap)
			end
			local function tuple_desc_concat(head, tail)
				local head_n, head_elems = traverse(head)
				local tail_n, tail_elems = traverse(tail)
				local head_last = head_elems[1]
				local _, head_code, _ = head_last:unwrap_closure()
				local head_names, _, _, _ = head_code:unwrap_tuple_elim()
				local desc = head
				for i = tail_n, 1, -1 do
					local tail_n_now = tail_n - i
					local elem = tail_elems[i]
					local _, tail_code, _ = elem:unwrap_closure()
					local tail_names, _, _, _ = tail_code:unwrap_tuple_elim()
					desc = tuple_desc_elem(desc, elem, head_n, head_names, tail_n_now, tail_names)
				end
				return desc
			end
			return tuple_desc_concat
		:
		host-func-type (head : wrapped(tuple-desc-type(U)), tail : wrapped(tuple-desc-type(U))) -> ((cat : wrapped(tuple-desc-type(U))))
	let (cat) = inner(wrap(head), wrap(tail))
	unwrap(cat)
let tuple-concat = lambda (
		U    : universe,
		head : tuple-desc-type(U),
		tail : tuple-desc-type(U),
		hd   : tuple-type(head),
		tl   : tuple-type(tail))
	let inner = intrinsic
		""""
			local value_array = terms_gen.declare_array(terms.value)
			local function tuple_concat(head, tail)
				local head_elements = head:unwrap_tuple_value()
				local tail_elements = tail:unwrap_tuple_value()
				local new_elements = value_array()
				for _, e in head_elements:ipairs() do
					new_elements:append(e)
				end
				for _, e in tail_elements:ipairs() do
					new_elements:append(e)
				end
				return terms.value.tuple_value(new_elements)
			end
			return tuple_concat
		:
		host-func-type (hd : wrapped(tuple-type(head)), tl : wrapped(tuple-type(tail))) -> ((cat : wrapped(tuple-type(tuple-desc-concat(U, head, tail)))))
	let (cat) = inner(wrap(hd), wrap(tl))
	unwrap(cat)
let host-tuple-concat = lambda (
		U    : universe,
		head : tuple-desc-type(U),
		tail : tuple-desc-type(U),
		hd   : host-tuple-type(head),
		tl   : host-tuple-type(tail))
	let inner = intrinsic
		""""
			local value_array = terms_gen.declare_array(terms_gen.any_lua_type)
			local function host_tuple_concat(head, tail)
				local head_elements = head:unwrap_host_tuple_value()
				local tail_elements = tail:unwrap_host_tuple_value()
				local new_elements = value_array()
				for _, e in head_elements:ipairs() do
					new_elements:append(e)
				end
				for _, e in tail_elements:ipairs() do
					new_elements:append(e)
				end
				return terms.value.host_tuple_value(new_elements)
			end
			return host_tuple_concat
		:
		host-func-type (
				hd : wrapped(host-tuple-type(head)),
				tl : wrapped(host-tuple-type(tail)))
			->
			((cat : wrapped(host-tuple-type(tuple-desc-concat(U, head, tail)))))
	let (cat) = inner(wrap(hd), wrap(tl))
	unwrap(cat)

let host-number-fold-indep = lambda_implicit (T : type_(9, 0))
	let inner =
		intrinsic
			""""
				local value_array = terms_gen.declare_array(terms.value)
				return function(n, f, acc)
					for i = n, 1, -1 do
						acc = evaluator.apply_value(f, terms.value.tuple_value(value_array(terms.value.host_value(i), acc)))
					end
					return acc
				end
			:
			host-func-type  (
					n : host-number,
					f : (wrapped (forall (i : host-number, acc : T) -> (resacc : T)) ),
					acc : wrapped(T))
				->
				((fold  : wrapped(T)))
	lambda (n : host-number, f : (forall (i  : host-number, acc  : T) -> (resacc  : T)), acc  : T)
		let  (fold) = inner(n, wrap(f), wrap(acc))
		unwrap(fold)

let duplicate-tuple-desc = lambda_implicit (U : universe)
	lambda (n : host-number, T : U)
		host-number-fold-indep
			n
			lambda (i : host-number, acc : tuple-desc-type(U))
				tuple-desc-concat
					U
					tuple-desc-singleton U T
					acc
			tuple-desc-empty U

let host-array-from-tuple = lambda_implicit (T : host-type)
	lambda (size : host-number, tuple : host-tuple-type(duplicate-tuple-desc(size, T)))
		let inner = 
			intrinsic
				""""
					return function(tuple)
						return {tuple:unwrap_host_tuple_value(tuple):unpack()}
					end
				:
				host-func-type ((tuple : wrapped(host-tuple-type(duplicate-tuple-desc(size, T))))) -> ((res : host-array-type(T)))
		let (array) = inner(wrap(tuple))
		array

let make-host-array = lambda_implicit (T : host-type)
	lambda (size : host-number)
		let input-type = host-tuple-type(duplicate-tuple-desc(size, T))
		let inner = 
			intrinsic
				""""
					return function(tuple)
						return {tuple:unwrap_host_tuple_value(tuple):unpack()}
					end
				:
				host-func-type ((tuple : wrapped(input-type))) -> ((res : host-array-type(T)))
		lambda_single (elems : input-type)
			let (array) = inner(wrap(elems))
			array


let host-literal = new-host-type(new-host-unique-id("literal"))

let host-expression-args = new-host-type(new-host-unique-id("expression-args"))
let expression-args-new = intrinsic "return alicorn_expressions.ExpressionArgs.new" :
	host-func-type (goal : host-goal, env : host-environment) -> ((args : host-expression-args))

let host-shadow-environment = new-host-type(new-host-unique-id("shadow-environment"))
let host-purity = new-host-type(new-host-unique-id("purity"))
let enter-block = intrinsic
	""""
		-- wish environment.enter_block was accessible from internals
		local function enter_block(env)
			return env:enter_block(terms.block_purity.pure)
		end
		return enter_block
	:
	host-func-type ((env : host-environment)) -> (shadowed : host-shadow-environment, inner : host-environment)
let exit-block = intrinsic
	""""
		-- wish environment.exit_block was accessible from internals
		local function exit_block(inner, term, shadowed)
			return inner:exit_block(term, shadowed)
		end
		return exit_block
	:
	host-func-type (
			inner    : host-environment,
			term     : host-inferrable-term,
			shadowed : host-shadow-environment)
		->
		(env : host-environment, wrapped : host-inferrable-term, purity : host-purity)

let host-matcher = new-host-type-family new-host-unique-id("matcher")
	forall (userdata : host-type, result : tuple-desc-type(host-type)) -> (T : host-type)
	tuple-of-implicit contravariant(subtyping) covariant(tuple-desc-relation)

let nil-handler-type = lambda (userdata : host-type, result : tuple-desc-type(host-type))
	host-func-type ((ud : userdata)) -> (r : host-tuple-type(result))
let host-matcher-is-nil = lambda (userdata : host-type, result : tuple-desc-type(host-type), accept-handler : nil-handler-type(userdata, result))
	let inner = intrinsic "return metalanguage.isnil" :
		host-func-type ((accept-handler : nil-handler-type(userdata, result))) -> ((m : host-matcher(userdata, result)))
	let (m) = inner(accept-handler)
	m

let pair-handler-type = lambda (userdata : host-type, result : tuple-desc-type(host-type))
	host-func-type (ud : userdata, a : host-syntax, b : host-syntax) -> (r : host-tuple-type(result))
let host-matcher-is-pair = lambda (userdata : host-type, result : tuple-desc-type(host-type), accept-handler : pair-handler-type(userdata, result))
	let inner = intrinsic "return metalanguage.ispair" :
		host-func-type ((accept-handler : pair-handler-type(userdata, result))) -> ((m : host-matcher(userdata, result)))
	let (m) = inner(accept-handler)
	m

let symbol-handler-type = lambda (userdata : host-type, result : tuple-desc-type(host-type))
	host-func-type (ud : userdata, symbol : host-string) -> (r : host-tuple-type(result))
let host-matcher-is-symbol = lambda (userdata : host-type, result : tuple-desc-type(host-type), accept-handler : symbol-handler-type(userdata, result))
	let inner = intrinsic "return metalanguage.issymbol" :
		host-func-type ((accept-handler : symbol-handler-type(userdata, result))) -> ((m : host-matcher(userdata, result)))
	let (m) = inner(accept-handler)
	m

let value-handler-type = lambda (userdata : host-type, result : tuple-desc-type(host-type))
	host-func-type (ud : userdata, val : host-literal) -> (r : host-tuple-type(result))
let host-matcher-is-value = lambda (userdata : host-type, result : tuple-desc-type(host-type), accept-handler : value-handler-type(userdata, result))
	let inner = intrinsic "return metalanguage.isvalue" :
		host-func-type ((accept-handler : value-handler-type(userdata, result))) -> ((m : host-matcher(userdata, result)))
	let (m) = inner(accept-handler)
	m

let reducer-type = new-host-type-family new-host-unique-id("host-reducer")
	forall (storage : tuple-desc-type(host-type), result2 : tuple-desc-type(host-type)) -> (T : host-type)
	tuple-of-implicit contravariant(tuple-desc-relation) covariant(tuple-desc-relation)

let reducible-handler-type = lambda (userdata : host-type, result2 : tuple-desc-type(host-type), result : tuple-desc-type(host-type))
	# prepend userdata to result2
	let userdata-desc = tuple-desc-singleton(host-type, userdata)
	let params = tuple-desc-concat(host-type, userdata-desc, result2)
	host-func-type (p : host-tuple-type(params)) -> (r : host-tuple-type(result))
let reducible-constructor-type = lambda (
		userdata : host-type,
		storage  : tuple-desc-type(host-type),
		result2  : tuple-desc-type(host-type),
		result   : tuple-desc-type(host-type))
	let accept-handler-type = reducible-handler-type(userdata, result2, result)
	# prepend accept-handler-type to storage
	let accept-handler-desc = tuple-desc-singleton(host-type, accept-handler-type)
	let params = tuple-desc-concat(host-type, accept-handler-desc, storage)
	host-func-type (p : host-tuple-type(params)) -> ((m : host-matcher(userdata, result)))
let get-reducible-constructor = lambda (
		userdata : host-type,
		storage  : tuple-desc-type(host-type),
		result2  : tuple-desc-type(host-type),
		result   : tuple-desc-type(host-type),
		red      : reducer-type(storage, result2))
	let inner = intrinsic "return function(r) return r end" :
		host-func-type ((r : reducer-type(storage, result2))) -> ((c : reducible-constructor-type(userdata, storage, result2, result)))
	let (c) = inner(red)
	c


let host-matcher-reducible = lambda (
		userdata       : host-type,
		storage        : tuple-desc-type(host-type),
		result2        : tuple-desc-type(host-type),
		result         : tuple-desc-type(host-type),
		red            : reducer-type(storage, result2),
		s              : host-tuple-type(storage),
		accept-handler : reducible-handler-type(userdata, result2, result))
	let c = get-reducible-constructor(userdata, storage, result2, result, red)

	let accept-handler-type = reducible-handler-type(userdata, result2, result)
	let accept-handler-desc = tuple-desc-singleton(host-type, accept-handler-type)
	# let red-param-desc = tuple-desc-concat(host-type, accept-handler-desc, storage)
	# let red-result-desc = tuple-desc-singleton(host-type, host-matcher(userdata, result))

	let accept-handler-tuple = host-tuple-of(host-type, accept-handler-desc)(accept-handler)
	let red-param = host-tuple-concat(host-type, accept-handler-desc, storage, accept-handler-tuple, s)

	# look ma, no intrinsics!
	let (m) = apply(c, red-param)
	m
# FIXME: implicit here doesn't work
# FIXME: out of date
####let host-matcher-reducible-implicit = lambda_implicit (userdata       : host-type)
	lambda (
			storage        : tuple-desc-type(host-type),
			result2        : tuple-desc-type(host-type),
			result         : tuple-desc-type(host-type),
			red            : reducer-type(userdata, storage, result2, result),
			s              : host-tuple-type(storage),
			accept-handler : reducible-handler-type(userdata, result2, result))
		let accept-handler-type = reducible-handler-type(userdata, result2, result)
		let accept-handler-desc = tuple-desc-singleton(host-type, accept-handler-type)
		# let red-param-desc = tuple-desc-concat(host-type, accept-handler-desc, storage)
		# let red-result-desc = tuple-desc-singleton(host-type, host-matcher(userdata, result))

		let accept-handler-tuple = host-tuple-of(host-type, accept-handler-desc)(accept-handler)
		let red-param = host-tuple-concat(host-type, accept-handler-desc, storage, accept-handler-tuple, s)

		# look ma, no intrinsics!
		let (m) = apply(red, red-param)
		m

let failure-handler-type = lambda (userdata : host-type, result : tuple-desc-type(host-type))
	host-func-type (ud : userdata, exception : host-lua-error) -> (r : host-tuple-type(result))

let match-syntax = lambda (
		userdata        : host-type,
		result          : tuple-desc-type(host-type),
		matchers        : host-array-type(host-matcher(userdata, result)),
		failure-handler : failure-handler-type(userdata, result),
		syn             : host-syntax,
		ud              : userdata)
	let inner = intrinsic
		""""
			local function match_syntax(matchers, failure_handler, syn, ud)
				return syn:match(matchers, failure_handler, ud)
			end
			return match_syntax
		:
		host-func-type (
				matchers        : host-array-type(host-matcher(userdata, result)),
				failure-handler : failure-handler-type(userdata, result),
				syn             : host-syntax,
				ud              : wrapped(userdata))
			->
			(r : host-tuple-type(result))
	inner(matchers, failure-handler, syn, wrap(ud))
# FIXME: implicit here doesn't work
let match-syntax-implicit = lambda_implicit (userdata        : host-type)
	lambda (
			result          : tuple-desc-type(host-type),
			matchers        : host-array-type(host-matcher(userdata, result)),
			failure-handler : failure-handler-type(userdata, result),
			syn             : host-syntax,
			ud              : userdata)
		let inner = intrinsic
			""""
				local function match_syntax(matchers, failure_handler, syn, ud)
					return syn:match(matchers, failure_handler, ud)
				end
				return match_syntax
			:
			host-func-type (
					matchers        : host-array-type(host-matcher(userdata, result)),
					failure-handler : failure-handler-type(userdata, result),
					syn             : host-syntax,
					ud              : wrapped(userdata))
				->
				(r : host-tuple-type(result))
		inner(matchers, failure-handler, syn, wrap(ud))

#let host-term-of-inner = intrinsic
#	""""
#		local function host_term_of(goal)
#			if goal:is_infer() then
#				return terms.host_inferrable_term_type
#			elseif goal:is_check() then
#				return terms.host_checkable_term_type
#			else
#				error("host-term-of: unknown goal")
#			end
#		end
#		return host_term_of
#	:
#	host-func-type ((goal : host-goal)) -> ((t : wrapped(host-type)))
let host-term-of-inner = hackhack-host-term-of-inner
let host-term-of = lambda (goal : host-goal)
	let (t) = host-term-of-inner(goal)
	unwrap(t)
let goalify-inferrable = intrinsic
	""""
		local function goalify_inferrable(goal, inferrable)
			if goal:is_infer() then
				return inferrable
			elseif goal:is_check() then
				return terms.checkable_term.inferrable(inferrable)
			else
				error("goalify-inferrable: unknown goal")
			end
		end
		return goalify_inferrable
	:
	host-func-type (goal : host-goal, inferrable : host-inferrable-term) -> ((term : host-term-of(goal)))

let operative-handler-type = lambda (userdata : host-type)
	forall (syn : host-syntax, env : host-environment, ud : userdata, goal : host-goal) -> (term : host-term-of(goal), env : host-environment)

let operative-result-desc = lambda (goal : host-goal)
	# read as: (term : host-term-of(goal), env : host-environment)
	tuple-desc-concat host-type
		tuple-desc-singleton(host-type, host-term-of(goal))
		tuple-desc-singleton(host-type, host-environment)

let new-operative = lambda (userdata : host-type, ud : userdata, handler : operative-handler-type(userdata))
	let inner = intrinsic
		""""
			local function new_operative(userdata, ud, handler)
				return
					terms.value.operative_type(handler, userdata),
					terms.value.operative_value(ud)
			end
			return new_operative
		:
		host-func-type (
				userdata_ : wrapped(host-type),
				ud        : wrapped(userdata),
				handler   : wrapped(operative-handler-type(userdata)))
			->
			(op-type : wrapped(host-type), op : wrapped(unwrap(op-type)))
	let (op-type, op) =
		inner
			wrap(userdata)
			wrap(ud)
			wrap(handler)

	let op-type = unwrap(op-type)
	let op = unwrap(op)

	# lol look how horrible tuple types are
	# read as: (op-type : host-type, op : op-type)
	let result-desc =
		tuple-desc-elem-explicit type_(1, 0)
			tuple-desc-elem-explicit type_(1, 0)
				tuple-desc-empty type_(1, 0)
				lambda ()
					host-type
			lambda (op-type : host-type)
				op-type
	tuple-of(type_(1, 0), result-desc)(op-type, op)

let new-operative-implicit = lambda_implicit (userdata : host-type)
	lambda (ud : userdata, handler : operative-handler-type(userdata))
		let inner = intrinsic
			""""
				local function new_operative(userdata, ud, handler)
					return
						terms.value.operative_type(handler, userdata),
						terms.value.operative_value(ud)
				end
				return new_operative
			:
			host-func-type (
					userdata_ : wrapped(host-type),
					ud        : wrapped(userdata),
					handler   : wrapped(operative-handler-type(userdata)))
				->
				(op-type : wrapped(host-type), op : wrapped(unwrap(op-type)))
		let (op-type, op) =
			inner
				wrap(userdata)
				wrap(ud)
				wrap(handler)

		let op-type = unwrap(op-type)
		let op = unwrap(op)

		# lol look how horrible tuple types are
		# read as: (op-type : host-type, op : op-type)
		let result-desc =
			tuple-desc-elem-explicit type_(1, 0)
				tuple-desc-elem-explicit type_(1, 0)
					tuple-desc-empty type_(1, 0)
					lambda ()
						host-type
				lambda (op-type : host-type)
					op-type
		tuple-of(type_(1, 0), result-desc)(op-type, op)

let core-operative-type =
	unwrap
		intrinsic
			""""
				return terms.value.closure(
					"#args",
					terms.typed_term.tuple_elim(
						terms_gen.declare_array(terms_gen.builtin_string)("userdata", "handler"),
						terms.typed_term.bound_variable(1),
						2,
						terms.typed_term.operative_type_cons(
							terms.typed_term.bound_variable(3),
							terms.typed_term.bound_variable(2) --TODO: fix the order on this
						)
					),
					terms.runtime_context()
				)
			:
			wrapped(forall (userdata : host-type, handler : operative-handler-type(userdata)) -> (res : host-type))


let core-operative = lambda_implicit(userdata : host-type)
	unwrap
		intrinsic
			""""
				return terms.value.closure(
					"#args",
					terms.typed_term.tuple_elim(
						terms_gen.declare_array(terms_gen.builtin_string)("ud", "handler"),
						terms.typed_term.bound_variable(1),
						2,
						terms.typed_term.operative_cons(terms.typed_term.bound_variable(2))
					),
					terms.runtime_context()
				)
			:
			wrapped(forall (ud : userdata, handler : operative-handler-type(userdata)) -> (res : core-operative-type(userdata, handler)))

let block-reducer-storage-desc = tuple-desc-singleton(host-type, host-expression-args)

let block-reducer-result2-desc = operative-result-desc # incidentally the same

let block-match-result-desc = lambda (goal : host-goal)
	# read as: (ok : host-bool, _ : host-if(ok, host-term-of(goal), host-lua-error), _ : host-if(ok, host-environment, host-unit))
	# or, more logically: (ok : host-bool, ...) where:
	# - ok == true:  `...` is host-term-of(goal), host-environment
	# - ok == false: `...` is host-lua-error
	tuple-desc-elem-implicit
		tuple-desc-elem-implicit
			tuple-desc-elem-explicit host-type
				tuple-desc-empty host-type
				lambda ()
					host-bool
			lambda (ok : host-bool)
				host-if(ok, host-term-of(goal), host-lua-error)
		lambda (ok : host-bool, _ : host-if(ok, host-term-of(goal), host-lua-error))
			# hacky way to do variable-length host tuples
			host-if(ok, host-environment, host-unit)

let block-reducer = lambda (goal : host-goal)
	intrinsic "return alicorn_expressions.block" :
		reducer-type(block-reducer-storage-desc, block-reducer-result2-desc(goal))

let block-match-accept-handler = lambda (goal : host-goal)
	intrinsic "return metalanguage.accept_handler" :
		reducible-handler-type(host-unit, block-reducer-result2-desc(goal), block-match-result-desc(goal))
let block-match-failure-handler = lambda (goal : host-goal)
	intrinsic "return metalanguage.failure_handler" :
		failure-handler-type(host-unit, block-match-result-desc(goal))

# alicorn doesn't have conds or branches yet so...
let error-filter = lambda (Tt : host-type, Tf : host-type, ok : host-bool, val-or-err : host-if(ok, Tt, Tf))
	let inner = intrinsic
		""""
			local function error_filter(ok, val_or_err)
				if not ok then
					error(val_or_err)
				end
				return val_or_err
			end
			return error_filter
		:
		host-func-type (ok : host-bool, val-or-err : host-if(ok, Tt, Tf)) -> ((val : Tt))
	let (val) = inner(ok, val-or-err)
	val
# FIXME: this implicitification is incomplete!
let error-filter-implicit = lambda_curry ((Tt : host-type))
	lambda (Tf : host-type, ok : host-bool, val-or-err : host-if(ok, Tt, Tf))
		let inner = intrinsic
			""""
				local function error_filter(ok, val_or_err)
					if not ok then
						error(val_or_err)
					end
					return val_or_err
				end
				return error_filter
			:
			host-func-type (ok : host-bool, val-or-err : host-if(ok, Tt, Tf)) -> ((val : Tt))
		let (val) = inner(ok, val-or-err)
		val

let goal-infer = intrinsic "return terms.expression_goal.infer" : host-goal

let do-impl-type = operative-handler-type(host-unit)

let do-impl = lambda (syn : host-syntax, env : host-environment, ud : host-unit, goal : host-goal)
	let (shadowed, inner_env) = enter-block(env)

	let (args) = expression-args-new(goal-infer, inner_env)
	let s = host-tuple-of(host-type, block-reducer-storage-desc)(args)

	let matcher-t = host-matcher(host-unit, block-match-result-desc(goal-infer))
	let matcher =
		host-matcher-reducible
			host-unit
			block-reducer-storage-desc
			block-reducer-result2-desc(goal-infer)
			block-match-result-desc(goal-infer)
			block-reducer(goal-infer)
			s
			block-match-accept-handler(goal-infer)

	let matchers =
		host-array-set
			host-array-new matcher-t
			1
			matcher

	#let matchers = (make-host-array(1) matcher)

	let (ok, term, inner_env) =
		match-syntax
			host-unit
			block-match-result-desc(goal-infer)
			matchers
			block-match-failure-handler(goal-infer)
			syn
			host-nil

	let term = error-filter-implicit(host-lua-error, ok, term)
	let inner_env = error-filter(host-environment, host-unit, ok, inner_env)

	let (env, wrapped, purity) = exit-block(inner_env, term, shadowed)

	let (wrapped) = goalify-inferrable(goal, wrapped)

	tuple-of(host-type, operative-result-desc(goal))(wrapped, env)

#	let (do-type, do) = new-operative(host-unit, host-nil, do-impl)
#let do = core-operative(host-nil, do-impl)
let do = into-operative(host-unit, host-nil, do-impl)

let foo = "baz"
let x = do
	let foo = "foo"
	let (foobar) = host-string-concat(foo, "bar")
	foobar
let (foobarbaz) = host-string-concat(x, foo)
foobarbaz

let tupleof-ascribed-names-reducer-thread-type = new-host-type(new-host-unique-id("tupleof-ascribed-names-reducer-thread"))
let tupleof-ascribed-names-reducer-thread-type-get-names = intrinsic
	""""
		local function get_names(thread)
			return thread.names
		end
		return get_names
	:
	host-func-type ((thread : tupleof-ascribed-names-reducer-thread-type)) -> ((names : terms-gen-array))
let tupleof-ascribed-names-reducer-thread-type-get-args = intrinsic
	""""
		local function get_args(thread)
			return thread.args
		end
		return get_args
	:
	host-func-type ((thread : tupleof-ascribed-names-reducer-thread-type)) -> ((args : host-inferrable-term))
let tupleof-ascribed-names-reducer-thread-type-get-env = intrinsic
	""""
		local function get_env(thread)
			return thread.env
		end
		return get_env
	:
	host-func-type ((thread : tupleof-ascribed-names-reducer-thread-type)) -> ((env : host-environment))

let tupleof-ascribed-names-reducer-storage-desc = tuple-desc-singleton(host-type, host-environment)

let tupleof-ascribed-names-reducer-result2-desc = tuple-desc-singleton(host-type, tupleof-ascribed-names-reducer-thread-type)

let tupleof-ascribed-names-match-result-desc =
	# read as: (ok : host-bool, _ : host-if(ok, tupleof-ascribed-names-reducer-thread-type, host-lua-error))
	# or, more logically: (ok : host-bool, ...) where:
	# - ok == true:  `...` is tupleof-ascribed-names-reducer-thread-type
	# - ok == false: `...` is host-lua-error
	# technically this should have a third element in the ok == true case, containing host-syntax
	# but the syntax will always be nil, and the errors are annoying
	tuple-desc-elem-implicit
		tuple-desc-elem-explicit host-type
			tuple-desc-empty host-type
			lambda ()
				host-bool
		lambda (ok : host-bool)
			host-if(ok, tupleof-ascribed-names-reducer-thread-type, host-lua-error)

# FIXME: tupleof_ascribed_names_inner can only produce tuple descs in star-0
let tupleof-ascribed-names-reducer = intrinsic "return base_env.tupleof_ascribed_names_inner" :
	reducer-type(tupleof-ascribed-names-reducer-storage-desc, tupleof-ascribed-names-reducer-result2-desc)

let tupleof-ascribed-names-match-accept-handler = intrinsic "return metalanguage.accept_handler" :
	reducible-handler-type(host-unit, tupleof-ascribed-names-reducer-result2-desc, tupleof-ascribed-names-match-result-desc)
let tupleof-ascribed-names-match-failure-handler = intrinsic "return metalanguage.failure_handler" :
	failure-handler-type(host-unit, tupleof-ascribed-names-match-result-desc)

let tuple-desc-impl-type = operative-handler-type(host-unit)

let tuple-desc-impl = lambda (syn : host-syntax, env : host-environment, ud : host-unit, goal : host-goal)
	let s = host-tuple-of(host-type, tupleof-ascribed-names-reducer-storage-desc)(env)

	let matcher-t = host-matcher(host-unit, tupleof-ascribed-names-match-result-desc)
	let matcher =
		host-matcher-reducible
			host-unit
			tupleof-ascribed-names-reducer-storage-desc
			tupleof-ascribed-names-reducer-result2-desc
			tupleof-ascribed-names-match-result-desc
			tupleof-ascribed-names-reducer
			s
			tupleof-ascribed-names-match-accept-handler

	let matchers =
		host-array-set
			host-array-new matcher-t
			1
			matcher

	let (ok, thread) =
		match-syntax
			host-unit
			tupleof-ascribed-names-match-result-desc
			matchers
			tupleof-ascribed-names-match-failure-handler
			syn
			host-nil

	let thread = error-filter(tupleof-ascribed-names-reducer-thread-type, host-lua-error, ok, thread)

	let (args) = tupleof-ascribed-names-reducer-thread-type-get-args(thread)
	let (env) = tupleof-ascribed-names-reducer-thread-type-get-env(thread)

	let (args) = goalify-inferrable(goal, args)

	tuple-of(host-type, operative-result-desc(goal))(args, env)

#let (tuple-desc-op-type, tuple-desc) = new-operative(host-unit, host-nil, tuple-desc-impl)
let tuple-desc = into-operative(host-unit, host-nil, tuple-desc-impl)
# tuple-desc for single-element tuples currently require an extra pair of parens, like lambdas used to.
# This should eventually be fixed the same way lambdas were fixed.

let my-tuple-desc = tuple-desc(x : host-number, y : host-number)
let my-tuple-type = tuple-type-explicit(type_(0, 0), my-tuple-desc)
the my-tuple-type tuple-of-implicit(3, 4)

let symbol-exact =
	intrinsic "return metalanguage.symbol_exact" :
		reducer-type(tuple-desc((s : host-string)), tuple-desc())

let inferrable-enum-cons =
	intrinsic "return terms.inferrable_term.enum_cons" :
		host-func-type (name : host-string, arg : host-inferrable-term) -> ((res : host-inferrable-term))

let host-if-2-type = forall (
		result     : host-type,
		c2         : host-type,
		a1         : host-type,
		subject    : host-bool,
		consequent : host-if(subject, result, c2),
		alternate  : host-if(subject, a1, result))
	->
	(r : result)

let host-if-2-wrap = intrinsic
	""""
		local typed = terms.typed_term
		local string_array = terms_gen.declare_array(terms_gen.builtin_string)
		return terms.value.closure(
			"#host-if-param",
			typed.tuple_elim(
				string_array(
					"#host-if-result",
					"#host-if-c2",
					"#host-if-a1",
					"#host-if-subject",
					"#host-if-consequent",
					"#host-if-alternate"
				),
				typed.bound_variable(1),
				6,
				typed.host_if(
					typed.bound_variable(5),
					typed.bound_variable(6),
					typed.bound_variable(7)
				)
			),
			terms.runtime_context()
		)
	:
	wrapped(host-if-2-type)
let host-if-2 = explicit-unwrap(host-if-2-type, host-if-2-wrap)

let host-true = intrinsic "return true" : host-bool
let host-false = intrinsic "return false" : host-bool

let host-if-test = lambda (
		b : host-bool,
		x : host-if(b, host-string, host-unit))
	let default = intrinsic "return 'default'" : host-if(b, host-string, host-string)
	let foo = host-if-2(host-string, host-unit, host-string, b, x, default)
	the host-string foo

host-if-test(host-true, "foobar")
host-if-test(host-false, host-nil)

let id = lambda_implicit (T : type_(10, 0))
	lambda (x : T)
		x


# TODO: test this when tuple-desc can do more than just star-0
#let point = lambda_implicit (U : type_(10))
#	lambda (T : U)
#		tuple-type(tuple-desc(x : T, y : T))
#
#let mkpoint = lambda_implicit (U : type_(10), T : U)
#	lambda (x : T, y : T)
#		the point(T) tuple-of(x, y)
#
#let mul = intrinsic "return function(a, b) return a * b end" : host-arith-binop
#let add = intrinsic "return function(a, b) return a "+" b end" : host-arith-binop
#let sqmag = lambda (r : tuple-type(tuple-desc(x : host-number, y : host-number)))
#	let (x y) = r
#	add (mul x x) (mul y y)

#let test = sqmag(mkpoint(id(3), id(4)))

let _-_ = sub
12 - 3 - 5

let mutable-number = new-host-type(new-host-unique-id("mutable-number"))
let new-mutable-number = intrinsic "return function(x) return { x = x } end" :
	host-prog-type ((num : host-number)) -> ((res : mutable-number))
let get-mutable-number = intrinsic "return function(num) return num.x end" :
	host-prog-type ((num : mutable-number)) -> ((x : host-number))
let mutate-number = intrinsic "return function(num, m, c) num.x = num.x * m + c end" :
	host-prog-type (num : mutable-number, m : host-number, c : host-number) -> ()

let (my-mutable-number) = new-mutable-number(0)
let (x) = get-mutable-number(my-mutable-number)
let () = mutate-number(my-mutable-number, 3, 1)
mutate-number(my-mutable-number, 3, 1)
let (y) = get-mutable-number(my-mutable-number)
y

let terms-gen-map = new-host-type(new-host-unique-id("terms-gen-map"))

####
	#	---@alias URect userdata
	let URect = new-host-type(new-host-unique-id("URect"))

	#	---@alias Component userdata
	let Component = new-host-type(new-host-unique-id("Component"))

	#	---@alias EventHandler userdata
	let EventHandler = new-host-type(new-host-unique-id("EventHandler"))

	####
		---@param left number
		---@param top number
		---@param right number
		---@param bottom number
		---@param rel_left number
		---@param rel_top number
		---@param rel_right number
		---@param rel_bottom number
		---@return URect
		function create_urect(left, top, right, bottom, rel_left, rel_top, rel_right, rel_bottom)
		end
	let create-urect-bind =
		intrinsic
			"return create_urect"
			:
			host-func-type
				(
					left : host-number,
					top : host-number,
					right : host-number,
					bottom : host-number,
					rel_left : host-number,
					rel_top : host-number,
					rel_right : host-number,
					rel_bottom : host-number
				)
				->
				((res : URect))
	let create-urect =
		lambda
			(
				left : host-number,
				top : host-number,
				right : host-number,
				bottom : host-number,
				rel_left : host-number,
				rel_top : host-number,
				rel_right : host-number,
				rel_bottom : host-number
			)
			let (res) = create-urect-bind(left, top, right, bottom, rel_left, rel_top, rel_right, rel_bottom)
			res
	####
		---@param name string
		---@param child Component
		---@return Component
		function create_window(name, child) end
	let create-window-bind =
		intrinsic
			"return create_window"
			:
			host-func-type (name : string, child : Component) -> (res : Component)
	let create-window =
		lambda (name : string, child : Component)
			let (res) = create-window-bind(name, child)
			res
	####
		---@param area URect
		---@param ... Component
		---@return Component
		function create_region(area, ...) end
	let create-region-bind =
		intrinsic
			"return function(area, components) return create_region(area, table.unpack(components)) end"
			:
			host-func-type (area : URect, components : host-array-type(Component)) -> (res : Component)

	let create-region =
		lambda (area : URect, components : host-array-type(Component))
			let (res) = create-region-bind(area, components)
			res

	####
		---@param area URect
		---@param text string
		---@param onclick EventHandler
		---@param background Component
		---@return Component
		function create_button(area, text, onclick, background) end
	let create-button-bind =
		intrinsic
			"return create_button"
			:
			host-func-type (area : URect, text : string, onclick : EventHandler, background : Component) -> (res : Component)
	let create-button =
		lambda (area : URect, text : string, onclick : EventHandler, background : Component)
			let (res) = create-button-bind(area, text, onclick, background)
			res
	####
		---@param area URect
		---@param text string
		---@return Component
		function create_label(area, text) end
	let create-label-bind =
		intrinsic "return create_label" : host-func-type (area : URect, text : string) -> (res : Component)

	let create-label =
		lambda (area : URect, text : string)
			let (res) = create-label-bind(area, text)
			res

	####
		---Colors here are 32-bit RGBA integers (for now): 0xFF00FFFF
		---@param area URect
		---@param color integer
		---@param radius number
		---@param border number
		---@param bordercolor integer
		---@return Component
		function create_round_rect(area, color, radius, border, bordercolor) end
	let create-round-rect-bind =
		intrinsic
			"return create_round_rect"
			:
			host-func-type (area : URect, color : host-number, radius : host-number, border : host-number, bordercolor : host-number) -> (res : Component)
	let create-round-rect =
		lambda (area : URect, color : host-number, radius : host-number, border : host-number, bordercolor : host-number)
			let (res) = create-round-rect-bind(area, color, radius, border, bordercolor)
			res

	####
		---@param f fun(userdata, userdata, any): typed
		---@return EventHandler
		function create_event_handler(f) end
	let create-event-handler =
		lambda_implicit (AppData : host-type)
			let cb-type = host-func-type (userdata : UserData, userdata : UserData, appdata : AppData) -> (res : EventHandler)
			let inner =
				intrinsic
					"return function(f) return create_event_handler(f) end"
					:
					host-func-type (f : cb-type) -> (res : EventHandler)
			lambda (f : host-func-type-to-func-type(cb-type, host-nil))
				let (cb) = func-to-host-func(cb-type, host-nil, wrap(f))
				let (res) = inner(f)
				res

let HTTPServer = new-host-type(new-host-unique-id("HTTPServer"))
let HTTPRequest = new-host-type(new-host-unique-id("HTTPRequest"))
let HTTPResponse = new-host-type(new-host-unique-id("HTTPResponse"))

let HTTPHandler = host-prog-type (req : HTTPRequest, res : HTTPResponse) -> ()

let string = host-string

let create-http-server =
	lambda-prog (callback : host-funcprog-type-to-funcprog-type(HTTPHandler, host-nil))
		let inner =
			intrinsic
				""""
					local http = require "http"
					local function createServer(handler)
						local function wrapper(req, res)
							evaluator.register_effect_handler(terms.lua_prog, evaluator.host_effect_handler)
							return handler(req, res)
						end
						return http.createServer(wrapper)
					end
					return createServer
				:
				host-prog-type ((handler : HTTPHandler)) -> ((res : HTTPServer))
		let host-cb = funcprog-to-host-funcprog(HTTPHandler, host-nil, callback)
		let (res) = inner(host-cb)
		res

let http-server-listen =
	intrinsic
		"return function(server, host, port) server:listen(port, host) end"
		:
		host-prog-type (server : HTTPServer, host : string, port : host-number) -> ()

let response-set-header =
	intrinsic
		"return function(res, name, val) res:setHeader(name, val) end"
		:
		host-prog-type (res : HTTPResponse, name : string, value : string) -> ()

let response-send-body =
	intrinsic
		"return function(res, body) res:finish(body) end"
		:
		host-prog-type (res : HTTPResponse, body : string) -> ()

let strlen =
	do
		let inner = intrinsic "return function(str) return #str end" : (host-func-type ((str : string)) -> ((len : host-number)))
		lambda ((str : string))
			let (res) = inner(str)
			res

let num-to-str =
	do
		let inner = intrinsic "return tostring" : (host-func-type ((num : host-number)) -> ((str : string)))
		lambda ((num : host-number))
			let (res) = inner(num)
			res

let print =
	do
		let inner = intrinsic "return print" : (host-prog-type ((str : string)) -> ())
		lambda-prog ((str : string))
			let () = inner(str)

let runloop =
	intrinsic "return require 'uv'.run" : (host-prog-type () -> ())

let my-request-handler = lambda-prog (req : HTTPRequest, res : HTTPResponse)
	print "got a request!"
	let body = "Hello World!\n"
	response-set-header res "Content-Type" "text/plain"
	response-set-header res "Content-Length" num-to-str(strlen(body))
	response-send-body res body
	tuple-of-implicit()

let main = lambda-prog ()
	let server = create-http-server(my-request-handler)
	http-server-listen server "0.0.0.0" 8080
	print "server started on localhost:8080"
	runloop()

# let enum-desc-impl = lambda (syn : host-syntax, env : host-environment, ud : host-unit, goal : host-goal)
# 	let matcher-t = host-matcher(host-unit, enum-desc-match-result-desc)
# 	let matcher =
# 		host-matcher-reducible
# 			host-unit
# 			enum-desc-reducer-storage-desc
# 			enum-desc-reducer-result2-desc
# 			enum-desc-match-result-desc
# 			enum-desc-reducer
# 			s
# 			enum-desc-match-accept-handler

# 	let matchers =
# 		host-array-set
# 			host-array-new matcher-t
# 			1
# 			matcher

# 	let (ok, map) =
# 		match-syntax
# 			host-unit
# 			enum-desc-match-result-desc
# 			matchers
# 			enum-desc-match-failure-handler
# 			syn
# 			host-nil

# 	let map = error-filter(terms-gen-map, host-lua-error, ok, map)
# 	aa
# 	aa
#     a

let host-mul = (intrinsic "return function(a, b) return a * b end" : host-arith-binop)
let mul = lambda (a : host-number, b : host-number)
	let (c) = host-mul(a, b)
	c
let _*_ = mul

let sqr = lambda (x)
	x * x
sqr 6
# FIXME: this super duper should be failing
let sqr_overcomplicated = lambda_annotated (t, x : t) : host-string
	x * x
sqr_overcomplicated(host-number, 6)

<<<<<<< HEAD
let switchtest = lambda (x)
	switch x
		none -> 2
		inj1(a) -> sqr(a)
		inj2(a, b) -> sqr(a) * b

tuple-of-implicit
	switchtest(mk none)
	switchtest(mk inj1 5)
	switchtest(mk inj2 3 5)
	switchtest(mk inj2(3, 5))
	switchtest(mk inj2 sqr(2) 5)
=======


#the tuple-type-explicit(host-type, duplicate-tuple-desc(1, host-number)) tuple-of-implicit(1)
#host-array-from-tuple(2, host-tuple-of(host-type, duplicate-tuple-desc(2, host-number))(1, 2))

#main()
>>>>>>> 997c1ac7
<|MERGE_RESOLUTION|>--- conflicted
+++ resolved
@@ -2176,7 +2176,14 @@
 	x * x
 sqr_overcomplicated(host-number, 6)
 
-<<<<<<< HEAD
+
+
+#the tuple-type-explicit(host-type, duplicate-tuple-desc(1, host-number)) tuple-of-implicit(1)
+#host-array-from-tuple(2, host-tuple-of(host-type, duplicate-tuple-desc(2, host-number))(1, 2))
+
+#main()
+
+
 let switchtest = lambda (x)
 	switch x
 		none -> 2
@@ -2188,12 +2195,4 @@
 	switchtest(mk inj1 5)
 	switchtest(mk inj2 3 5)
 	switchtest(mk inj2(3, 5))
-	switchtest(mk inj2 sqr(2) 5)
-=======
-
-
-#the tuple-type-explicit(host-type, duplicate-tuple-desc(1, host-number)) tuple-of-implicit(1)
-#host-array-from-tuple(2, host-tuple-of(host-type, duplicate-tuple-desc(2, host-number))(1, 2))
-
-#main()
->>>>>>> 997c1ac7
+	switchtest(mk inj2 sqr(2) 5)