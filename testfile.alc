--- conflicted
+++ resolved
@@ -91,29 +91,14 @@
 						params
 					)
 				)
-<<<<<<< HEAD
-			)
-			return terms.value.closure("#type-family-B", body, terms.runtime_context())
-		end
-		return new_prim_type_family
-	:
-	prim-func-type (unique-id : prim-unique-id, signature : wrapped(type_(1))) -> ((family    : wrapped(unwrap(type_(1), signature))))
-let new-prim-type-family = lambda (unique-id : prim-unique-id, signature : type_(1))
-	let (family) = new-prim-type-family-inner(unique-id, wrap(type_(1), signature))
-=======
 				return terms.value.closure("#type-family-B", body, terms.runtime_context())
 			end
 			return new_prim_type_family
 		:
-		prim-func-type
-			unique-id : prim-unique-id
-			signature_ : wrapped(type_(1))
-			->
-			family    : wrapped(signature)
+		prim-func-type (unique-id : prim-unique-id, signature_ : wrapped(type_(1))) -> ((family    : wrapped(signature)))
 	let (family) = inner(unique-id, implicit-wrap(signature))
 	# FIXME: implicit-unwrap here causes new-prim-type to fail due to trying
 	# to call something whose type is a metavariable
->>>>>>> 949b8a11
 	unwrap(signature, family)
 	#implicit-unwrap(family)
 let new-prim-type = lambda ((unique-id : prim-unique-id))
@@ -149,35 +134,9 @@
 					cloned[index] = elem
 					return cloned
 				end
-<<<<<<< HEAD
-				cloned[index] = elem
-				return cloned
-			end
-			return array_set
-		:
-		prim-func-type (arr   : prim-array-type(T), index : prim-number, elem  : T) -> ((arr   : prim-array-type(T)))
-	let (arr) = inner(arr, index, elem)
-	arr
-let prim-array-get = lambda (T : prim-type, arr : prim-array-type(T), index : prim-number)
-	let inner = intrinsic
-		""""
-			local function array_get(array, index)
-				return array[index]
-			end
-			return array_get
-		:
-		prim-func-type (arr   : prim-array-type(T), index : prim-number) -> ((elem  : T))
-	let (elem) = inner(arr, index)
-	(the T elem)
-=======
 				return array_set
 			:
-			prim-func-type
-				arr   : prim-array-type(T)
-				index : prim-number
-				elem  : T
-				->
-				arr   : prim-array-type(T)
+			prim-func-type (arr   : prim-array-type(T), index : prim-number, elem  : T) -> ((arr   : prim-array-type(T)))
 		let (arr) = inner(arr, index, elem)
 		arr
 let prim-array-get = lambda_implicit (T : prim-type)
@@ -189,14 +148,9 @@
 				end
 				return array_get
 			:
-			prim-func-type
-				arr   : prim-array-type(T)
-				index : prim-number
-				->
-				elem  : T
+			prim-func-type (arr   : prim-array-type(T), index : prim-number) -> ((elem  : T))
 		let (elem) = inner(arr, index)
 		(the T elem)
->>>>>>> 949b8a11
 
 let prim-file-read =
 	intrinsic
@@ -281,16 +235,7 @@
 				return terms.value.tuple_value(vals)
 			end
 		:
-<<<<<<< HEAD
-		prim-func-type (t : wrapped(type), valid : only-accept-prim-tuples(t), val : wrapped(unwrap(type, t))) -> ((res : wrapped(unwrap(type, prim-tuple-type-to-tuple-type(t, valid)))))
-=======
-		prim-func-type
-			t : wrapped(type)
-			valid : only-accept-prim-tuples(t)
-			val : wrapped(implicit-unwrap(t))
-			->
-			res : wrapped(implicit-unwrap(prim-tuple-type-to-tuple-type(t, valid)))
->>>>>>> 949b8a11
+		prim-func-type (t : wrapped(type), valid : only-accept-prim-tuples(t), val : wrapped(implicit-unwrap(t))) -> ((res : wrapped(implicit-unwrap(prim-tuple-type-to-tuple-type(t, valid)))))
 
 let prim-tuple-to-tuple =
 	lambda (t : wrapped(type), valid : only-accept-prim-tuples(t), val : implicit-unwrap(t))
@@ -324,16 +269,7 @@
 				end
 			end
 		:
-<<<<<<< HEAD
-		prim-func-type (t : wrapped(type), valid : only-accept-prim-tuples(t), val : wrapped(unwrap(type, prim-tuple-type-to-tuple-type(t, valid)))) -> ((res : wrapped(unwrap(type, t))))
-=======
-		prim-func-type
-			t : wrapped(type)
-			valid : only-accept-prim-tuples(t)
-			val : wrapped(implicit-unwrap(prim-tuple-type-to-tuple-type(t, valid)))
-			->
-			res : wrapped(implicit-unwrap(t))
->>>>>>> 949b8a11
+		prim-func-type (t : wrapped(type), valid : only-accept-prim-tuples(t), val : wrapped(implicit-unwrap(prim-tuple-type-to-tuple-type(t, valid)))) -> ((res : wrapped(implicit-unwrap(t))))
 
 let tuple-to-prim-tuple =
 	lambda (t : wrapped(type), valid : only-accept-prim-tuples(t), val : implicit-unwrap(prim-tuple-type-to-tuple-type(t, valid)))
@@ -387,18 +323,9 @@
 
 let func-conv-res-type = 
 	lambda ((argtype : wrapped(type)))
-<<<<<<< HEAD
+		# FIXME: implicit-unwrap here causes nearest_star_level to fail
+		#forall (arg : implicit-unwrap(argtype)) -> (res : wrapped(type), valid : only-accept-prim-tuples(res))
 		forall (arg : unwrap(type, argtype)) -> (res : wrapped(type), valid : only-accept-prim-tuples(res))
-=======
-		# FIXME: implicit-unwrap here causes nearest_star_level to fail
-		#forall arg : implicit-unwrap(argtype)
-		forall arg : unwrap(type, argtype)
-			->
-			res : wrapped(type)
-			valid :
-				only-accept-prim-tuples
-					res
->>>>>>> 949b8a11
 
 let get-prim-func-res-inner =
 	intrinsic
@@ -477,12 +404,8 @@
 				let (newres) = prim-tuple-type-to-tuple-type-inner(oldres, oldres-valid)
 				newres
 
-<<<<<<< HEAD
+		# FIXME: implicit-unwrap here causes nearest_star_level to fail
 		forall (x : unwrap(type, newargs)) -> (y : unwrap(type, new-results(x)))
-=======
-		# FIXME: implicit-unwrap here causes nearest_star_level to fail
-		forall x : unwrap(type, newargs) -> y : unwrap(type, new-results(x))
->>>>>>> 949b8a11
 
 prim-func-type-to-func-type foo prim-nil
 
@@ -505,16 +428,7 @@
 				end
 			end
 		:
-<<<<<<< HEAD
-		prim-func-type (T : type, valid : only-accept-prim-funcs(wrap(type, T)), fn : prim-func-type-to-func-type(T, valid)) -> ((res-fn : T))
-=======
-		prim-func-type
-			T : type
-			valid : only-accept-prim-funcs(implicit-wrap(T))
-			fn : prim-func-type-to-func-type(T, valid)
-			->
-			res-fn : T
->>>>>>> 949b8a11
+		prim-func-type (T : type, valid : only-accept-prim-funcs(implicit-wrap(T)), fn : prim-func-type-to-func-type(T, valid)) -> ((res-fn : T))
 
 
 
@@ -558,40 +472,29 @@
 	implicit-unwrap(T)
 let tuple-type = lambda (U : universe, decls : tuple-def-type(U))
 	let inner = intrinsic "return terms.value.tuple_type" :
-<<<<<<< HEAD
 		prim-func-type ((decls : wrapped(tuple-def-type(U)))) -> ((T : wrapped(prim-type)))
-	let (T) = inner(wrap(tuple-def-type(U), decls))
-	unwrap(prim-type, T)
-let prim-tuple-type = lambda (U : universe, decls : tuple-def-type(U))
-	let inner = intrinsic "return terms.value.prim_tuple_type" :
-		prim-func-type ((decls : wrapped(tuple-def-type(U)))) -> ((T : wrapped(prim-type)))
-	let (T) = inner(wrap(tuple-def-type(U), decls))
-	unwrap(prim-type, T)
-=======
-		prim-func-type (decls : wrapped(tuple-def-type(U))) -> (T : wrapped(prim-type))
 	let (T) = inner(implicit-wrap(decls))
 	# FIXME: implicit-unwrap here causes nearest_star_level to fail in tuple-def-elem
 	unwrap(prim-type, T)
 let prim-tuple-type = lambda (U : universe, decls : tuple-def-type(U))
 	let inner = intrinsic "return terms.value.prim_tuple_type" :
-		prim-func-type (decls : wrapped(tuple-def-type(U))) -> (T : wrapped(prim-type))
+		prim-func-type ((decls : wrapped(tuple-def-type(U)))) -> ((T : wrapped(prim-type)))
 	let (T) = inner(implicit-wrap(decls))
 	implicit-unwrap(T)
 # FIXME: these implicit functions don't seem to work at all
 let tuple-type-implicit = lambda_implicit (U : universe)
 	lambda (decls : tuple-def-type(U))
 		let inner = intrinsic "return terms.value.tuple_type" :
-			prim-func-type (decls : wrapped(tuple-def-type(U))) -> (T : wrapped(prim-type))
+			prim-func-type ((decls : wrapped(tuple-def-type(U)))) -> ((T : wrapped(prim-type)))
 		let (T) = inner(implicit-wrap(decls))
 		# FIXME: implicit-unwrap here causes nearest_star_level to fail in tuple-def-elem
 		unwrap(prim-type, T)
 let prim-tuple-type-implicit = lambda_implicit (U : universe)
 	lambda (decls : tuple-def-type(U))
 		let inner = intrinsic "return terms.value.prim_tuple_type" :
-			prim-func-type (decls : wrapped(tuple-def-type(U))) -> (T : wrapped(prim-type))
+			prim-func-type ((decls : wrapped(tuple-def-type(U)))) -> ((T : wrapped(prim-type)))
 		let (T) = inner(implicit-wrap(decls))
 		implicit-unwrap(T)
->>>>>>> 949b8a11
 let tuple-def-empty = lambda ((U : universe))
 	let T = tuple-def-type(U)
 	let empty = intrinsic
@@ -602,16 +505,12 @@
 		wrapped(T)
 	implicit-unwrap(empty)
 let jank-it-up = lambda (U : universe, defn : tuple-def-type(U))
-	forall rest : tuple-type(U, defn) -> next : U
-	#forall rest : tuple-type-implicit(defn) -> next : U
+	forall (rest : tuple-type(U, defn)) -> (next : U)
+	#forall (rest : tuple-type-implicit(defn)) -> (next : U)
 let tuple-def-elem = lambda (
 		U    : universe,
 		defn : tuple-def-type(U),
-<<<<<<< HEAD
-		elem : (forall (rest : tuple-type(U, defn)) -> (next : U)))
-=======
 		elem : jank-it-up(U, defn))
->>>>>>> 949b8a11
 	let inner = intrinsic
 		""""
 			local value_array = terms_gen.declare_array(terms.value)
@@ -627,15 +526,9 @@
 			((T     : wrapped(tuple-def-type(U))))
 	let (T) =
 		inner
-<<<<<<< HEAD
-			wrap(tuple-def-type(U), defn)
-			wrap (forall (rest : tuple-type(U, defn)) -> (next : U)) elem
-	unwrap(tuple-def-type(U), T)
-=======
 			implicit-wrap(defn)
 			implicit-wrap(elem)
 	implicit-unwrap(T)
->>>>>>> 949b8a11
 let tuple-of = lambda (U : universe, defn : tuple-def-type(U))
 	# ATTN: single parens here means bare lambda syntax
 	lambda (t : tuple-type(U, defn))
@@ -720,19 +613,9 @@
 			end
 			return tuple_def_concat
 		:
-<<<<<<< HEAD
 		prim-func-type (head : wrapped(tuple-def-type(U)), tail : wrapped(tuple-def-type(U))) -> ((cat : wrapped(tuple-def-type(U))))
-	let (cat) = inner(wrap(tuple-def-type(U), head), wrap(tuple-def-type(U), tail))
-	unwrap(tuple-def-type(U), cat)
-=======
-		prim-func-type
-			head : wrapped(tuple-def-type(U))
-			tail : wrapped(tuple-def-type(U))
-			->
-			cat : wrapped(tuple-def-type(U))
 	let (cat) = inner(implicit-wrap(head), implicit-wrap(tail))
 	implicit-unwrap(cat)
->>>>>>> 949b8a11
 let tuple-concat = lambda (
 		U    : universe,
 		head : tuple-def-type(U),
@@ -756,19 +639,9 @@
 			end
 			return tuple_concat
 		:
-<<<<<<< HEAD
 		prim-func-type (hd : wrapped(tuple-type(U, head)), tl : wrapped(tuple-type(U, tail))) -> ((cat : wrapped(tuple-type(U, tuple-def-concat(U, head, tail)))))
-	let (cat) = inner(wrap(tuple-type(U, head), hd), wrap(tuple-type(U, tail), tl))
-	unwrap(tuple-type(U, tuple-def-concat(U, head, tail)), cat)
-=======
-		prim-func-type
-			hd : wrapped(tuple-type(U, head))
-			tl : wrapped(tuple-type(U, tail))
-			->
-			cat : wrapped(tuple-type(U, tuple-def-concat(U, head, tail)))
 	let (cat) = inner(implicit-wrap(hd), implicit-wrap(tl))
 	implicit-unwrap(cat)
->>>>>>> 949b8a11
 let prim-tuple-concat = lambda (
 		U    : universe,
 		head : tuple-def-type(U),
@@ -792,19 +665,9 @@
 			end
 			return prim_tuple_concat
 		:
-<<<<<<< HEAD
 		prim-func-type (hd : wrapped(prim-tuple-type(U, head)), tl : wrapped(prim-tuple-type(U, tail))) -> ((cat : wrapped(prim-tuple-type(U, tuple-def-concat(U, head, tail)))))
-	let (cat) = inner(wrap(prim-tuple-type(U, head), hd), wrap(prim-tuple-type(U, tail), tl))
-	unwrap(prim-tuple-type(U, tuple-def-concat(U, head, tail)), cat)
-=======
-		prim-func-type
-			hd : wrapped(prim-tuple-type(U, head))
-			tl : wrapped(prim-tuple-type(U, tail))
-			->
-			cat : wrapped(prim-tuple-type(U, tuple-def-concat(U, head, tail)))
 	let (cat) = inner(implicit-wrap(hd), implicit-wrap(tl))
 	implicit-unwrap(cat)
->>>>>>> 949b8a11
 
 let prim-literal = new-prim-type(new-prim-unique-id("literal"))
 
@@ -915,22 +778,8 @@
 			end
 			return match_syntax
 		:
-<<<<<<< HEAD
 		prim-func-type (matchers        : prim-array-type(prim-matcher(userdata, result)), failure-handler : failure-handler-type(userdata, result), syn             : prim-syntax, ud              : wrapped(userdata)) -> (r : prim-tuple-type(prim-type, result))
-	inner(matchers, failure-handler, syn, wrap(userdata, ud))
-=======
-		prim-func-type
-			matchers        : prim-array-type(prim-matcher(userdata, result))
-			failure-handler : failure-handler-type(userdata, result)
-			syn             : prim-syntax
-			ud              : wrapped(userdata)
-			->
-			# ugly syntax hack
-			r
-			:
-			prim-tuple-type(prim-type, result)
 	inner(matchers, failure-handler, syn, implicit-wrap(ud))
->>>>>>> 949b8a11
 
 let prim-term-of-inner = intrinsic
 	""""
@@ -972,17 +821,7 @@
 			end
 			return new_operative
 		:
-<<<<<<< HEAD
-		prim-func-type (userdata_ : wrapped(prim-type), ud : wrapped(userdata), handler : wrapped(operative-handler-type(userdata))) -> (op-type : wrapped(prim-type), op : wrapped(unwrap(prim-type, op-type)))
-=======
-		prim-func-type
-			userdata_ : wrapped(prim-type)
-			ud : wrapped(userdata)
-			handler : wrapped(operative-handler-type(userdata))
-			->
-			op-type : wrapped(prim-type)
-			op : wrapped(implicit-unwrap(op-type))
->>>>>>> 949b8a11
+		prim-func-type (userdata_ : wrapped(prim-type), ud : wrapped(userdata), handler : wrapped(operative-handler-type(userdata))) -> (op-type : wrapped(prim-type), op : wrapped(implicit-unwrap(op-type)))
 	let (op-type, op) =
 		inner
 			implicit-wrap(userdata)
@@ -1151,22 +990,11 @@
 	# but the syntax will always be nil, and the errors are annoying
 	tuple-def-elem prim-type
 		tuple-def-elem prim-type
-<<<<<<< HEAD
-			tuple-def-elem prim-type
-				tuple-def-empty prim-type
-				lambda ()
-					prim-bool
-			lambda ((ok : prim-bool))
-				prim-if(ok, tupleof-ascribed-names-reducer-thread-type, prim-lua-error)
-		lambda (ok : prim-bool, _ : prim-if(ok, tupleof-ascribed-names-reducer-thread-type, prim-lua-error))
-			prim-if(ok, prim-syntax, prim-unit)
-=======
 			tuple-def-empty prim-type
-			lambda (())
+			lambda ()
 				prim-bool
 		lambda ((ok : prim-bool))
 			prim-if(ok, tupleof-ascribed-names-reducer-thread-type, prim-lua-error)
->>>>>>> 949b8a11
 
 let tupleof-ascribed-names-reducer = intrinsic "return base_env.tupleof_ascribed_names_inner" :
 	reducer-type(prim-unit, tupleof-ascribed-names-reducer-storage-defn, tupleof-ascribed-names-reducer-result2-defn, tupleof-ascribed-names-match-result-defn)
@@ -1223,7 +1051,7 @@
 let my-tuple-type = tuple-type(type_(0), my-tuple-def)
 my-tuple-type
 
-let prim-if-2-type = forall (result : prim-type) (c2 : prim-type) (a1 : prim-type) (subject : prim-bool) (consequent : prim-if(subject, result, c2)) (alternate : prim-if(subject, a1, result)) -> r : result
+let prim-if-2-type = forall (result : prim-type, c2 : prim-type, a1 : prim-type, subject : prim-bool, consequent : prim-if(subject, result, c2), alternate : prim-if(subject, a1, result)) -> (r : result)
 
 let prim-if-2-wrap = intrinsic
 	""""
