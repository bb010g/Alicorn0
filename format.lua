local lpeg = require "lpeg"
local P, C, Cg, Cc, Cmt, Ct, Cb, Cp, Cf, Cs, S, V, R =
	lpeg.P, lpeg.C, lpeg.Cg, lpeg.Cc, lpeg.Cmt, lpeg.Ct, lpeg.Cb, lpeg.Cp, lpeg.Cf, lpeg.Cs, lpeg.S, lpeg.V, lpeg.R

-- SLN
-- expressions, atoms, lists
-- documentation for the SLN: https://scopes.readthedocs.io/en/latest/dataformat/
-- a python SLN parser: https://github.com/salotz/python-sln/blob/master/src/sln/parser.py

<<<<<<< HEAD
---@class Anchor
---@field line integer
---@field char integer
---@field sourceid string
local Anchor = {}

=======
>>>>>>> e24802de
local anchor_mt = {
	__lt = function(fst, snd)
		return snd.line > fst.line or (snd.line == fst.line and snd.char > fst.char)
	end,
	__le = function(fst, snd)
		return fst < snd or fst == snd
	end,
	__eq = function(fst, snd)
		return (snd.line == fst.line and snd.char == fst.char)
	end,
	__tostring = function(self)
		return "in file " .. self.sourceid .. ", line " .. self.line .. " character " .. self.char
	end,
	__index = Anchor,
}

local function element(kind, pattern)
	return Ct(Cg(V "textpos", "anchor") * Cg(Cc(kind), "kind") * pattern)
end

local function symbol(value)
	return element("symbol", Cg(value, "str"))
end

local function space_tokens(pattern)
	local token_spacer = S "\t " ^ 0
	return pattern * token_spacer
end

local function list(pattern)
	return element("list", Cg(Ct(space_tokens(pattern)), "elements") * Cg(V "textpos", "endpos"))
end

<<<<<<< HEAD
---@class Literal
---@field anchor Anchor
---@field kind LiteralKind
---@field literaltype LiteralType?
---@field val number | table | nil

---@alias LiteralKind "list" | "symbol" | "string" | "literal"
---@alias LiteralType

local function create_literal(elements)
	local val = {}
=======
local function update_ffp(name, patt)
	-- stage the error
	-- if the pattern matches, erase the stage
	-- if the pattern doesn't match, the stage persists

	-- should there be some mechanism to not include the results of emptylines? ignore them?

	return patt
		+ (
			Cmt(lpeg.Carg(2) * V "textpos", function(_, _, ctx, position)
				if ctx.position then
					if ctx.position == position then
						local acc = true
						for i, v in ipairs(ctx.expected) do
							acc = acc and not (v == name)
						end
						if acc then
							table.insert(ctx.expected, name)
						end
					elseif ctx.position < position then
						ctx.position = position
						ctx.expected = { name }
					end
				else
					ctx.position = position
					ctx.expected = { name }
				end

				return false
			end) * P(1) -- this segment always fails, so P(1) is to assure lpeg that this isn't an empty loop
		)
end
>>>>>>> e24802de

local function clear_ffp()
	return lpeg.Carg(2) / function(ctx)
		ctx.position = nil
		ctx.expected = nil
	end
end

local function create_literal(anchor, elements)
	local val = {
		anchor = anchor,
		kind = "literal",
		literaltype = "bytes",
		val = {},
	}

	for char in elements:gmatch "." do
		table.insert(val.val, string.byte(char))
	end

	return val
end

local function erase(pattern)
	return pattern / {}
end

---@param line integer
---@param char integer
---@param sourceid string
---@return Anchor
local function create_anchor(line, char, sourceid)
	local newanchor = {
		line = line,
		char = char,
		sourceid = sourceid,
	}
	setmetatable(newanchor, anchor_mt)
	return newanchor
end

local grammar = P {
	"ast",
	-- initializes empty capture groups at the start, remember to update when tracking new things!
	foreward = Cg(Cc(0), "indent_level"),

	ast = V "foreward" * list(
		((V "empty_line" + ((V "newline" + V "filestart") * V "baselevel" * V "naked_list")) ^ 0) * V "eof"
	) * clear_ffp(),

	-- either match the newline or match the beginning of the file
	filestart = Cmt(P "", function(_, mypos)
		return mypos == 1
	end),
	eof = P(-1),

	newline = (P "\r" ^ 0 * P "\n") * Cmt(lpeg.Carg(1), function(_, position, table)
		if not (table.positions[#table.positions].pos == position) then
			if table.positions[#table.positions].pos < position then
				table.positions[#table.positions + 1] =
					{ pos = position, line = table.positions[#table.positions].line + 1 }
			end
		end

		return true
	end),
	empty_line = V "newline" * S "\t " ^ 0 * #(V "newline" + V "eof"),

	textpos = Cmt(lpeg.Carg(1), function(_, position, linectx)
		-- assert(position > table.positions[#table.positions].pos)
		local line_index = #linectx.positions

		while (position < linectx.positions[line_index].pos) and (line_index > 0) do
			line_index = line_index - 1
		end
		local simple = create_anchor(
			linectx.positions[line_index].line,
			position - linectx.positions[line_index].pos + 1,
			linectx.sourceid
		)
		return true, simple
	end),

	count_tabs = update_ffp(
		"spaces should not be interspersed in indentation",
		Cmt(V "textpos" * C(S "\t " ^ 0), function(_, _, anchor, indentstring)
			if string.find(indentstring, " ") then
				return false
			end
			return true, string.len(indentstring)
		end)
	),

	-- use indent and dedent to control the expected indentation level of a context
	-- samedent is the token that is consumed on a newline

	indent = Cg(Cb("indent_level") / function(level)
		return math.max(0, level + 1)
	end, "indent_level"),
	dedent = Cg(Cb("indent_level") / function(level)
		return math.max(0, level - 1)
	end, "indent_level"),

	baselevel = update_ffp(
		"filestart or newline",
		Cmt(Cb("indent_level") * V "count_tabs", function(_, _, prev_indent, tabscount)
			return (prev_indent == 0) and (tabscount == 0)
		end)
	),

	blockline = update_ffp(
		"block level newline",
		V "newline"
			* Cmt(Cb("indent_level") * V "count_tabs", function(_, _, prev_indent, tabscount)
				return tabscount == prev_indent
			end)
	),

	superior_indent = update_ffp(
		"dedent",
		V "newline"
			* Cmt(Cb("indent_level") * V "count_tabs", function(_, _, prev_indent, tabscount)
				return tabscount <= prev_indent
			end)
	),

	subordinate_indent = update_ffp(
		"subordinate indent",
		V "newline"
			* Cmt(Cb("indent_level") * V "count_tabs", function(_, _, prev_indent, tabscount)
				local normalized_tabs = string.rep("\t", tabscount - prev_indent - 1)
				return tabscount > prev_indent, normalized_tabs
			end)
	),

	-- probably works but it doesn't have complex tests
	splice = P "${" * V "naked_list" * P "}" + P "$" * V "symbol",
	escape_chars = Cs(P [[\\]] / [[\]] + P [[\"]] / [["]] + P [[\n]] / "\n" + P [[\r]] / "\r" + P [[\t]] / "\t"),
	unicode_escape = P "\\u" * (V "hex_digit") ^ 4 ^ -4,

	string_literal = V "textpos" * Cs(
		(V "escape_chars" + V "unicode_escape" + C(1 - (S [["\]] + V "newline" + V "splice"))) ^ 1
	) / create_literal,
	string = element(
		"string",
		P '"'
			* Cg(Ct((V "string_literal" + V "splice") ^ 0), "elements")
			* update_ffp('"', P '"')
			* Cg(V "textpos", "endpos")
	),

	longstring_literal = V "textpos" * Cs(
		((V "subordinate_indent" + V "empty_line") + C((V "unicode_escape" + (1 - (V "newline" + V "splice"))))) ^ 1
	) / create_literal,
	longstring = element("string", P '""""' * Cg(Ct((V "longstring_literal" + V "splice") ^ 0), "elements")),

	comment_body = C((1 - V "newline") ^ 1),
	line_comment = update_ffp("comment", element("comment", (P "#" * Cg(V "comment_body", "val")))),
	comment = update_ffp(
		"comment",
		element("comment", (P "#" * Cg(Cs((V "subordinate_indent" + V "comment_body" + V "empty_line") ^ 0), "val")))
	),

	tokens = update_ffp(
		"token",
		space_tokens(
			V "line_comment"
				+ V "function_call"
				+ V "paren_list"
				+ V "longstring"
				+ V "string"
				+ V "number"
				+ V "symbol"
		)
	),

	semicolon = update_ffp(";", space_tokens(P ";") * (V "line_comment" * #(V "newline" + V "eof")) ^ -1),
	naked_list = V "empty_line"
		+ (V "tokens" * V "line_comment" ^ -1 * #(V "superior_indent" + V "eof"))
		+ (V "comment") --
		+ (list(V "tokens" ^ 0 * V "semicolon") * #(V "blockline" + V "eof"))
		+ list(
			(((list(V "tokens" ^ 1 * V "semicolon") + V "semicolon") ^ 1 * V "tokens" ^ 0) + V "tokens" ^ 1)
				* V "indent"
				* ((V "blockline" * V "naked_list") + V "empty_line") ^ 0
		),

	-- PARENTHETICAL LIST BEHAVIOR
	paren_spacers = (
		erase(V "subordinate_indent") --
		+ (V "line_comment" * #(V "newline" + V "eof"))
		+ V "empty_line"
		+ S "\t " ^ 1
	) ^ 0,
	paren_tokens = update_ffp(
		"tokens",
		(
			(P [[\]] * V "paren_spacers" * V "naked_list") -- \ escape char enters naked list mode from inside a paren list. there's probably an edge case here, indentation is going to be wacky
			+ V "tokens"
		) * V "paren_spacers"
	),

	psemicolon = update_ffp(";", P ";" * V "paren_spacers"),
	semicolon_body = list(V "paren_tokens" ^ 1 * V "psemicolon") ^ 1 * V "paren_tokens" ^ 0,

	comma = update_ffp('","', P "," * V "paren_spacers"),
	comma_paren_body = ((list(V "paren_tokens" ^ 2) + V "paren_tokens") * V "comma") ^ 1
		* (list(V "paren_tokens" ^ 2) + V "paren_tokens"),

	open_brace = Cg(C(P "("), "bracetype")
		+ (Cg(C(P "["), "bracetype") * symbol(Cc("braced_list")))
		+ (Cg(C(P "{"), "bracetype") * symbol(Cc("curly-list"))),
	close_brace = update_ffp(
		"matching close brace",
		Cmt(Cb("bracetype") * C(S "])}"), function(_, _, bracetype, brace)
			local matches = {
				["("] = ")",
				["["] = "]",
				["{"] = "}",
			}
			return matches[bracetype] == brace
		end)
	),
	paren_list = list(
		V "open_brace"
			* V "paren_spacers"
			* (V "comma_paren_body" + V "semicolon_body" + V "paren_tokens" ^ 1) ^ -1
			* V "close_brace"
	),

	function_call = V "symbol" * Ct(
		list(
			P "("
				* V "paren_spacers"
				* (V "comma_paren_body" + V "paren_tokens") ^ -1
				* update_ffp("close brace", P ")")
		) ^ 1
	) / function(symbol, argcalls)
		local acc = {}

		acc = table.remove(argcalls, 1)
		table.insert(acc.elements, 1, symbol)
		acc.anchor = symbol.anchor

		for _, v in ipairs(argcalls) do
			table.insert(v.elements, 1, acc)
			v.anchor = acc.anchor
			acc = v
		end

		return acc
	end,

	-- numbers are limited, they are not bignums, they are standard lua numbers. scopes shares the problem of files not having arbitrary precision
	-- so it probably doesn't matter.
	number = element("literal", Cg((V "float_special" + V "hex" + V "big_e") / tonumber, "val") * V "types"),
	types = Cg(
		(P ":" * C((S "iu" * (P "8" + P "16" + P "32" + P "64")) + (P "f" * (P "32" + P "64")))) + P "" / "f64",
		"literaltype"
	),
	digit = R("09") ^ 1,
	hex_digit = (V "digit" + R "AF" + R "af") ^ 1,
	decimal = S "-+" ^ -1 * V "digit" * (P "." * V "digit") ^ -1,
	hex = S "+-" ^ -1 * P "0x" * V "hex_digit" * (P "." * V "hex_digit") ^ -1,
	big_e = V "decimal" * (P "e" * V "decimal") ^ -1,
	float_special = P "+inf" + P "-inf" + P "nan",

	symbol = symbol((1 - (S "\\#()[]{};,\t \n\r")) ^ 1),
}

local function span_error(position, subject, msg)
	local function split_lines(subject)
		local lines = {}
		for line in subject:gmatch("([^\n\r]*)\r*\n") do
			table.insert(lines, line)
		end

		return lines
	end

	local lines = split_lines(subject)

	local span = "error: "
		.. msg
		.. "\n--> "
		.. position.sourceid
		.. ":"
		.. tostring(position.line)
		.. ":"
		.. tostring(position.char)
		.. "\n"

	local spacing = string.rep(" ", string.len(position.line)) .. " |"

	span = span
		.. spacing
		.. "\n"
		.. position.line
		.. " |"
		.. lines[math.min(position.line, #lines)]
		.. "\n"
		.. spacing
		.. string.rep(" ", position.char - 1)
		.. "^"

	return span
end

---@class FormatList
---@field anchor Anchor
---@field endpos Anchor
---@field kind LiteralKind
---@field elements table[]

---@param input string
---@param filename string
---@return FormatList?
local function parse(input, filename)
	assert(filename)

	if not (string.len(input) > 0) then
		print("empty file")
		return nil
	end

	local newlinetable = {
		sourceid = filename,
		positions = { {
			pos = 1,
			line = 1,
		} },
	}
	local furthest_forward = { position = nil }
	local ast = lpeg.match(grammar, input, 1, newlinetable, furthest_forward)

	if furthest_forward.position then
		local expected = "{"
		for i, v in ipairs(furthest_forward.expected) do
			expected = expected .. v .. ", "
		end
		expected = expected .. "}"

		assert(false, span_error(furthest_forward.position, input, "expected " .. expected))
	end

	return ast
end

return { parse = parse }<|MERGE_RESOLUTION|>--- conflicted
+++ resolved
@@ -7,15 +7,12 @@
 -- documentation for the SLN: https://scopes.readthedocs.io/en/latest/dataformat/
 -- a python SLN parser: https://github.com/salotz/python-sln/blob/master/src/sln/parser.py
 
-<<<<<<< HEAD
 ---@class Anchor
 ---@field line integer
 ---@field char integer
 ---@field sourceid string
 local Anchor = {}
 
-=======
->>>>>>> e24802de
 local anchor_mt = {
 	__lt = function(fst, snd)
 		return snd.line > fst.line or (snd.line == fst.line and snd.char > fst.char)
@@ -49,7 +46,6 @@
 	return element("list", Cg(Ct(space_tokens(pattern)), "elements") * Cg(V "textpos", "endpos"))
 end
 
-<<<<<<< HEAD
 ---@class Literal
 ---@field anchor Anchor
 ---@field kind LiteralKind
@@ -59,9 +55,6 @@
 ---@alias LiteralKind "list" | "symbol" | "string" | "literal"
 ---@alias LiteralType
 
-local function create_literal(elements)
-	local val = {}
-=======
 local function update_ffp(name, patt)
 	-- stage the error
 	-- if the pattern matches, erase the stage
@@ -94,7 +87,6 @@
 			end) * P(1) -- this segment always fails, so P(1) is to assure lpeg that this isn't an empty loop
 		)
 end
->>>>>>> e24802de
 
 local function clear_ffp()
 	return lpeg.Carg(2) / function(ctx)
