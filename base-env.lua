--- conflicted
+++ resolved
@@ -468,14 +468,10 @@
 	if not ok then
 		return ok, fn_type_term
 	end
-<<<<<<< HEAD
-	--print("finished matching prim_func_type_impl and got (ok, fn_type_term)", ok, fn_type_term)
-=======
-	print("finished matching prim_func_type_impl and got:")
-	print("ok:", ok)
-	print("fn_type_term: (inferrable term follows)")
-	print(fn_type_term:pretty_print(env.typechecking_context))
->>>>>>> b3ba775b
+	--print("finished matching prim_func_type_impl and got:")
+	--print("ok:", ok)
+	--print("fn_type_term: (inferrable term follows)")
+	--print(fn_type_term:pretty_print(env.typechecking_context))
 	if not env or not env.enter_block then
 		error "env isn't an environment at end in prim_func_type_impl"
 	end
@@ -569,13 +565,8 @@
 	if not ok then
 		return ok, fn_type_term
 	end
-<<<<<<< HEAD
 	--print("finished matching prim_func_type_impl and got")
-	--print(fn_type_term:pretty_print())
-=======
-	print("finished matching prim_func_type_impl and got")
-	print(fn_type_term:pretty_print(env.typechecking_context))
->>>>>>> b3ba775b
+	--print(fn_type_term:pretty_print(env.typechecking_context))
 	if not env.enter_block then
 		error "env isn't an environment at end in prim_func_type_impl"
 	end
@@ -605,17 +596,11 @@
 	local type_of_typed_term, usages, type_typed_term = evaluator.infer(type_inferrable_term, env.typechecking_context)
 	local evaled_type = evaluator.evaluate(type_typed_term, env.typechecking_context.runtime_context)
 
-<<<<<<< HEAD
-	--print("type_inferrable_term", type_inferrable_term)
-	--print("evaled_type", evaled_type)
+	--print("type_inferrable_term: (inferrable term follows)")
+	--print(type_inferrable_term:pretty_print(env.typechecking_context))
+	--print("evaled_type: (value term follows)")
+	--print(evaled_type)
 	--print("tail", tail)
-=======
-	print("type_inferrable_term: (inferrable term follows)")
-	print(type_inferrable_term:pretty_print(env.typechecking_context))
-	print("evaled_type: (value term follows)")
-	print(evaled_type)
-	print("tail", tail)
->>>>>>> b3ba775b
 	local ok, val, tail = tail:match({
 		metalang.ispair(metalang.accept_handler),
 	}, metalang.failure_handler, nil)
