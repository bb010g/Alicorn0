--- conflicted
+++ resolved
@@ -571,9 +571,9 @@
 		local sub_relation = substitute_inner(relation, mappings, context_len)
 		return typed_term.range(sub_lower_bounds, sub_upper_bounds, sub_relation)
 	elseif val:is_singleton() then
-		local supertype, value = val:unwrap_singleton()
+		local supertype, val = val:unwrap_singleton()
 		local supertype = substitute_inner(supertype, mappings, context_len)
-		return typed_term.singleton(supertype, value)
+		return typed_term.singleton(supertype, val)
 	else
 		error("Unhandled value kind in substitute_inner: " .. val.kind)
 	end
@@ -1361,14 +1361,8 @@
 			{ body_type = body_type, index = inner_context:len(), block_level = typechecker_state.block_level },
 			substitute_type_variables,
 			body_type,
-<<<<<<< HEAD
-			#inner_context,
+			inner_context:len(),
 			param_name
-=======
-			inner_context:len(),
-			param_name,
-			typechecking_context
->>>>>>> 54b2c279
 		)
 		--print("INFER ANNOTATED LAMBDA")
 		--print("result_type")
@@ -1488,18 +1482,8 @@
 		for _, v in ipairs(elements) do
 			local el_type, el_usages, el_term = infer(v, typechecking_context)
 			local el_val = evaluate(el_term, typechecking_context.runtime_context)
-<<<<<<< HEAD
 			local el_singleton = value.singleton(el_type, el_val)
-			type_data = terms.cons(type_data, substitute_type_variables(el_singleton, #typechecking_context + 1))
-=======
-			type_data = terms.cons(
-				type_data,
-				value.singleton(
-					substitute_type_variables(el_type, typechecking_context:len() + 1, nil, typechecking_context),
-					el_val
-				)
-			)
->>>>>>> 54b2c279
+			type_data = terms.cons(type_data, substitute_type_variables(el_singleton, typechecking_context:len() + 1))
 			add_arrays(usages, el_usages)
 			new_elements:append(el_term)
 		end
@@ -1524,18 +1508,8 @@
 			--print "inferring element of tuple construction"
 			--print(el_type:pretty_print())
 			local el_val = evaluate(el_term, typechecking_context.runtime_context)
-<<<<<<< HEAD
 			local el_singleton = value.singleton(el_type, el_val)
-			type_data = terms.cons(type_data, substitute_type_variables(el_singleton, #typechecking_context + 1))
-=======
-			type_data = terms.cons(
-				type_data,
-				value.singleton(
-					substitute_type_variables(el_type, typechecking_context:len() + 1, nil, typechecking_context),
-					el_val
-				)
-			)
->>>>>>> 54b2c279
+			type_data = terms.cons(type_data, substitute_type_variables(el_singleton, typechecking_context:len() + 1))
 			add_arrays(usages, el_usages)
 			new_elements:append(el_term)
 		end
@@ -1578,16 +1552,11 @@
 		local new_fields = string_typed_map()
 		for k, v in pairs(fields) do
 			local field_type, field_usages, field_term = infer(v, typechecking_context)
-<<<<<<< HEAD
-			type_data =
-				terms.cons(type_data, value.name(k), substitute_type_variables(field_type, #typechecking_context + 1))
-=======
 			type_data = terms.cons(
 				type_data,
 				value.name(k),
-				substitute_type_variables(field_type, typechecking_context:len() + 1, nil, typechecking_context)
+				substitute_type_variables(field_type, typechecking_context:len() + 1)
 			)
->>>>>>> 54b2c279
 			add_arrays(usages, field_usages)
 			new_fields[k] = field_term
 		end
@@ -2407,9 +2376,9 @@
 
 		return value.range(lower_acc, upper_acc, reln)
 	elseif typed_term:is_singleton() then
-		local supertype, value = typed_term:unwrap_singleton()
+		local supertype, val = typed_term:unwrap_singleton()
 		local supertype_val = evaluate(supertype, runtime_context)
-		return value.singleton(supertype_val, value)
+		return value.singleton(supertype_val, val)
 	elseif typed_term:is_program_sequence() then
 		local first, rest = typed_term:unwrap_program_sequence()
 		local startprog = evaluate(first, runtime_context)
