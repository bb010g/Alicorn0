local terms = require "./terms"
local runtime_context = terms.runtime_context
local typechecking_context = terms.typechecking_context
local checkable_term = terms.checkable_term
local inferrable_term = terms.inferrable_term
local typed_term = terms.typed_term
local free = terms.free
local visibility = terms.visibility
local purity = terms.purity
local result_info = terms.result_info
local value = terms.value
local neutral_value = terms.neutral_value
local prim_syntax_type = terms.prim_syntax_type
local prim_environment_type = terms.prim_environment_type
local prim_typed_term_type = terms.prim_typed_term_type
local prim_goal_type = terms.prim_goal_type
local prim_inferrable_term_type = terms.prim_inferrable_term_type

local gen = require "./terms-generators"
local map = gen.declare_map
local string_typed_map = map(gen.builtin_string, typed_term)
local string_value_map = map(gen.builtin_string, value)
local array = gen.declare_array
local typed_array = array(typed_term)
local value_array = array(value)
local primitive_array = array(gen.any_lua_type)
local usage_array = array(gen.builtin_number)
local string_array = array(gen.builtin_string)

local internals_interface = require "./internals-interface"

local param_info_explicit = value.param_info(value.visibility(visibility.explicit))
local param_info_implicit = value.param_info(value.visibility(visibility.implicit))
local result_info_pure = value.result_info(result_info(purity.pure))
local result_info_effectful = value.result_info(result_info(purity.effectful))

---@param ... any
---@return value
local function tup_val(...)
	return value.tuple_value(value_array(...))
end

---@param ... any
---@return value
local function prim_tup_val(...)
	return value.prim_tuple_value(primitive_array(...))
end

local derivers = require "./derivers"
local traits = require "./traits"
local U = require "./utils"
local OMEGA = 10
local typechecker_state
local evaluate, infer, check, apply_value

---@param onto Array
---@param with Array
local function add_arrays(onto, with)
	local olen = #onto
	for i, n in ipairs(with) do
		local x
		if i > olen then
			x = 0
		else
			x = onto[i]
		end
		onto[i] = x + n
	end
end

---make an alicorn function that returns the specified values
---@param v value
---@return value
local function const_combinator(v)
	return value.closure("#CONST_PARAM", typed_term.bound_variable(1), runtime_context():append(v))
end

---@param t value
---@return integer
local function get_level(t)
	-- TODO: this
	-- TODO: typecheck
	return 0
end

---@param val value an alicorn value
---@param mappings table the placeholder we are trying to get rid of by substituting
---@param context_len integer number of bindings in the runtime context already used - needed for closures
---@return typed a typed term
local function substitute_inner(val, mappings, context_len)
	if val:is_visibility_type() then
		return typed_term.literal(val)
	elseif val:is_visibility() then
		return typed_term.literal(val)
	elseif val:is_param_info_type() then
		return typed_term.literal(val)
	elseif val:is_param_info() then
		-- local visibility = val:unwrap_param_info()
		-- TODO: this needs to be evaluated properly because it contains a value
		return typed_term.literal(val)
	elseif val:is_result_info_type() then
		return typed_term.literal(val)
	elseif val:is_result_info() then
		return typed_term.literal(val)
	elseif val:is_pi() then
		local param_type, param_info, result_type, result_info = val:unwrap_pi()
		local param_type = substitute_inner(param_type, mappings, context_len)
		local param_info = substitute_inner(param_info, mappings, context_len)
		local result_type = substitute_inner(result_type, mappings, context_len)
		local result_info = substitute_inner(result_info, mappings, context_len)
		return typed_term.pi(param_type, param_info, result_type, result_info)
	elseif val:is_closure() then
		local param_name, code, capture = val:unwrap_closure()
		local unique = {}
		local arg = value.neutral(neutral_value.free(free.unique(unique)))
		val = apply_value(val, arg)
		--print("applied closure during substitution: (value term follows)")
		--print(val)

		-- Here we need to add the new arg placeholder to a map of things to substitute
		-- otherwise it would be left as a free.unique in the result
		mappings[unique] = typed_term.bound_variable(context_len + 1)
		local val_typed = substitute_inner(val, mappings, context_len + 1)

		-- FIXME: this results in more captures every time we substitute a closure ->
		--   can cause non-obvious memory leaks
		--   since we don't yet remove unused captures from closure value
		return typed_term.lambda(param_name, val_typed)
	elseif val:is_name_type() then
		return typed_term.literal(val)
	elseif val:is_name() then
		return typed_term.literal(val)
	elseif val:is_operative_value() then
		local userdata = val:unwrap_operative_value()
		local userdata = substitute_inner(userdata, mappings, context_len)
		return typed_term.operative_cons(userdata)
	elseif val:is_operative_type() then
		local handler, userdata_type = val:unwrap_operative_type()
		local typed_handler = substitute_inner(handler, mappings, context_len)
		local typed_userdata_type = substitute_inner(userdata_type, mappings, context_len)
		return typed_term.operative_type_cons(typed_handler, typed_userdata_type)
	elseif val:is_tuple_value() then
		local elems = val:unwrap_tuple_value()
		local res = typed_array()
		for i, v in ipairs(elems) do
			res:append(substitute_inner(v, mappings, context_len))
		end
		return typed_term.tuple_cons(res)
	elseif val:is_tuple_type() then
		local decls = val:unwrap_tuple_type()
		local decls = substitute_inner(decls, mappings, context_len)
		return typed_term.tuple_type(decls)
	elseif val:is_tuple_defn_type() then
		return typed_term.literal(val)
	elseif val:is_enum_value() then
		local constructor, arg = val:unwrap_enum_value()
		local arg = substitute_inner(arg, mappings, context_len)
		return typed_term.enum_cons(constructor, arg)
	elseif val:is_enum_type() then
		local decls = val:unwrap_enum_type()
		-- TODO: Handle decls properly, because it's a value.
		return typed_term.literal(val)
	elseif val:is_record_value() then
		-- TODO: How to deal with a map?
		error("Records not yet implemented")
	elseif val:is_record_type() then
		local decls = val:unwrap_record_type()
		-- TODO: Handle decls properly, because it's a value.
		error("Records not yet implemented")
	elseif val:is_record_extend_stuck() then
		-- Needs to handle the nuetral value and map of values
		error("Records not yet implemented")
	elseif val:is_object_value() then
		return typed_term.literal(val)
	elseif val:is_object_type() then
		-- local decls = val:unwrap_object_type()
		-- TODO: this needs to be evaluated properly because it contains a value
		error("Not yet implemented")
	elseif val:is_level_type() then
		return typed_term.literal(val)
	elseif val:is_number_type() then
		return typed_term.literal(val)
	elseif val:is_number() then
		return typed_term.literal(val)
	elseif val:is_level() then
		return typed_term.literal(val)
	elseif val:is_star() then
		return typed_term.literal(val)
	elseif val:is_prop() then
		return typed_term.literal(val)
	elseif val:is_neutral() then
		local nval = val:unwrap_neutral()

		if nval:is_free() then
			local free = nval:unwrap_free()
			local lookup
			if free:is_placeholder() then
				lookup = free:unwrap_placeholder()
			elseif free:is_unique() then
				lookup = free:unwrap_unique()
			elseif free:is_metavariable() then
				lookup = free:unwrap_metavariable()
			else
				error("substitute_inner NYI free with kind " .. free.kind)
			end

			local mapping = mappings[lookup]
			if mapping then
				return mapping
			end
			return typed_term.literal(val)
		end

		if nval:is_tuple_element_access_stuck() then
			local subject, index = nval:unwrap_tuple_element_access_stuck()
			local subject_term = substitute_inner(value.neutral(subject), mappings, context_len)
			return typed_term.tuple_element_access(subject_term, index)
		end

		if nval:is_prim_unwrap_stuck() then
			local boxed = nval:unwrap_prim_unwrap_stuck()
			return typed_term.prim_unwrap(substitute_inner(value.neutral(boxed), mappings, context_len))
		end

		if nval:is_prim_wrap_stuck() then
			local to_wrap = nval:unwrap_prim_wrap_stuck()
			return typed_term.prim_wrap(substitute_inner(value.neutral(to_wrap), mappings, context_len))
		end

		if nval:is_prim_unwrap_stuck() then
			local to_unwrap = nval:unwrap_prim_unwrap_stuck()
			return typed_term.prim_unwrap(substitute_inner(value.neutral(to_unwrap), mappings, context_len))
		end

		if nval:is_prim_application_stuck() then
			local fn, arg = nval:unwrap_prim_application_stuck()
			return typed_term.application(
				typed_term.literal(value.prim(fn)),
				substitute_inner(value.neutral(arg), mappings, context_len)
			)
		end

		if nval:is_prim_tuple_stuck() then
			local leading, stuck, trailing = nval:unwrap_prim_tuple_stuck()
			local elems = typed_array()
			-- leading is an array of unwrapped prims and must already be unwrapped prim values
			for _, elem in ipairs(leading) do
				local elem_value = typed_term.literal(value.prim(elem))
				elems:append(elem_value)
			end
			elems:append(substitute_inner(value.neutral(stuck), mappings, context_len))
			for _, elem in ipairs(trailing) do
				elems:append(substitute_inner(elem, mappings, context_len))
			end
			-- print("prim_tuple_stuck nval", nval)
			local result = typed_term.prim_tuple_cons(elems)
			-- print("prim_tuple_stuck result", result)
			return result
		end

		if nval:is_prim_if_stuck() then
			local subject, consequent, alternate = nval:unwrap_prim_if_stuck()
			local subject = substitute_inner(value.neutral(subject), mappings, context_len)
			local consequent = substitute_inner(consequent, mappings, context_len)
			local alternate = substitute_inner(alternate, mappings, context_len)
			return typed_term.prim_if(subject, consequent, alternate)
		end

		-- TODO: deconstruct nuetral value or something
		print("nval", nval)
		error("substitute_inner not implemented yet val:is_neutral")
	elseif val:is_prim() then
		return typed_term.literal(val)
	elseif val:is_prim_type_type() then
		return typed_term.literal(val)
	elseif val:is_prim_number_type() then
		return typed_term.literal(val)
	elseif val:is_prim_bool_type() then
		return typed_term.literal(val)
	elseif val:is_prim_string_type() then
		return typed_term.literal(val)
	elseif val:is_prim_function_type() then
		local param_type, result_type = val:unwrap_prim_function_type()
		local param_type = substitute_inner(param_type, mappings, context_len)
		local result_type = substitute_inner(result_type, mappings, context_len)
		return typed_term.prim_function_type(param_type, result_type)
	elseif val:is_prim_wrapped_type() then
		local type = val:unwrap_prim_wrapped_type()
		local type = substitute_inner(type, mappings, context_len)
		return typed_term.prim_wrapped_type(type)
	elseif val:is_prim_user_defined_type() then
		local id, family_args = val:unwrap_prim_user_defined_type()
		local res = typed_array()
		for i, v in ipairs(family_args) do
			res:append(substitute_inner(v, mappings, context_len))
		end
		return typed_term.prim_user_defined_type_cons(id, res)
	elseif val:is_prim_nil_type() then
		return typed_term.literal(val)
	elseif val:is_prim_tuple_value() then
		return typed_term.literal(val)
	elseif val:is_prim_tuple_type() then
		local decls = val:unwrap_prim_tuple_type()
		local decls = substitute_inner(decls, mappings, context_len)
		return typed_term.prim_tuple_type(decls)
	else
		error("Unhandled value kind in substitute_inner: " .. val.kind)
	end
end

--for substituting a single var at index
local function substitute_type_variables(val, index, param_name, typechecking_context)
	param_name = param_name and "#sub-" .. param_name or "#sub-param"
	--print("value before substituting (val): (value term follows)")
	--print(val)
	local substituted = substitute_inner(val, {
		[index] = typed_term.bound_variable(1),
	}, 1)
	--print("typed term after substitution (substituted): (typed term follows)")
	--print(substituted:pretty_print(typechecking_context))
	return value.closure(param_name, substituted, runtime_context())
end

local function is_type_of_types(val)
	return val:is_star() or val:is_prop() or val:is_prim_type_type()
end

local make_inner_context
local infer_tuple_type, infer_tuple_type_unwrapped

local check_concrete
-- indexed by kind x kind
local concrete_comparers = {}

local function add_comparer(ka, kb, comparer)
	concrete_comparers[ka] = concrete_comparers[ka] or {}
	concrete_comparers[ka][kb] = comparer
end

local concrete_fail_mt = {
	__tostring = function(self)
		local message = self.message
		if type(message) == "table" then
			message = table.concat(message, "")
		end
		if self.cause then
			return message .. " because:\n" .. tostring(self.cause)
		end
		return message
	end,
}
local function concrete_fail(message, cause)
	if not cause and type(message) == "string" then
		if not message then
			error "missing error message for concrete_fail"
		end
		return message
	end
	return setmetatable({
		message = message,
		cause = cause,
	}, concrete_fail_mt)
end

local function always_fits_comparer(a, b, typechecker)
	return true
end

-- prim types
for _, prim_type in ipairs({
	value.prim_number_type,
	value.prim_string_type,
	value.prim_bool_type,
	value.prim_user_defined_type({ name = "" }, value_array()),
}) do
	add_comparer(prim_type.kind, prim_type.kind, always_fits_comparer)
end

-- types of types
add_comparer(value.prim_type_type.kind, value.prim_type_type.kind, always_fits_comparer)
local function tuple_compare(a, b, typechecker)
	-- fixme lol
	local placeholder = value.neutral(neutral_value.free(free.unique({})))
	local tuple_types_a, na = infer_tuple_type_unwrapped(a, placeholder)
	local tuple_types_b, nb = infer_tuple_type_unwrapped(b, placeholder)
	if na ~= nb then
		return false, "tuple types have different length"
	end
	for i = 1, na do
		local ta, tb = tuple_types_a[i], tuple_types_b[i]

		if ta ~= tb then
			local ok, err
			if tb.kind == "value.neutral" then
				typechecker:queue_work(ta, tb, "Nuetral value in tuple_compare")
			else
				typechecker:queue_work(ta, tb, "tuple_compare")
			end

			if not ok then
				return false, err
			end
		end
	end
	return true
end
add_comparer("value.tuple_type", "value.tuple_type", tuple_compare)
add_comparer("value.prim_tuple_type", "value.prim_tuple_type", tuple_compare)
add_comparer("value.pi", "value.pi", function(a, b, typechecker)
	if a == b then
		return true
	end

	local avis = a.param_info.visibility.visibility
	local bvis = b.param_info.visibility.visibility
	if avis ~= bvis and avis ~= terms.visibility.implicit then
		return false, concrete_fail("pi param_info")
	end

	local apurity = a.result_info.purity
	local bpurity = b.result_info.purity
	if apurity ~= bpurity then
		return false, concrete_fail("pi result_info")
	end

	local unique_placeholder = terms.value.neutral(terms.neutral_value.free(terms.free.unique({})))
	local a_res = apply_value(a.result_type, unique_placeholder)
	local b_res = apply_value(b.result_type, unique_placeholder)
	typechecker:queue_work(a_res, b_res, "pi function results")
	typechecker:queue_work(b.param_type, a.param_type, "pi function parameters")

	return true
end)
add_comparer("value.prim_function_type", "value.prim_function_type", function(a, b, typechecker)
	if a == b then
		return true
	end

	local unique_placeholder = terms.value.neutral(terms.neutral_value.free(terms.free.unique({})))
	local a_res = apply_value(a.result_type, unique_placeholder)
	local b_res = apply_value(b.result_type, unique_placeholder)
	typechecker:queue_work(a_res, b_res, "prim function results")
	typechecker:queue_work(b.param_type, a.param_type, "prim function parameters")
	return true
end)

for _, type_of_type in ipairs({
	value.prim_type_type,
}) do
	add_comparer(type_of_type.kind, value.star(0).kind, always_fits_comparer)
end

add_comparer(value.star(0).kind, value.star(0).kind, function(a, b, typechecker)
	if a.level > b.level then
		print("star-comparer error:")
		print("a:", a.level)
		print("b:", b.level)
		return false, "a.level > b.level"
	end
	return true
end)

add_comparer("value.prim_wrapped_type", "value.prim_wrapped_type", function(a, b, typechecker)
	local ua, ub = a:unwrap_prim_wrapped_type(), b:unwrap_prim_wrapped_type()
	check_concrete(ua, ub, typechecker)
	return true
end)

-- Compares any non-metavariables, or defers any metavariable comparisons to the work queue
---@param val value
---@param use value
---@param typechecker TypeCheckerState
---@return boolean
---@return string?
function check_concrete(val, use, typechecker)
	assert(val and use, "nil value or usage passed into check_concrete!")

	if val:is_neutral() and use:is_neutral() then
		if val == use then
			return true
		end
		val:diff(use)
		return false, "both values are neutral, but they aren't equal: " .. tostring(val) .. " ~= " .. tostring(use)
	end

	if not concrete_comparers[val.kind] then
		error("No valid concrete type comparer found for value " .. val.kind)
	elseif not concrete_comparers[use.kind] then
		error("No valid concrete type comparer found for usage " .. use.kind)
	end

	local comparer = (concrete_comparers[val.kind] or {})[use.kind]
	if not comparer then
		return false, "no valid concerete comparer between value " .. val.kind .. " and usage " .. use.kind
	end

	return comparer(val, use)
end

local function extract_tuple_elem_type_closures(enum_val, closures)
	local constructor, arg = enum_val:unwrap_enum_value()
	local elements = arg:unwrap_tuple_value()
	if constructor == "empty" then
		if #elements ~= 0 then
			error "enum_value with constructor empty should have no args"
		end
		return closures
	end
	if constructor == "cons" then
		if #elements ~= 2 then
			error "enum_value with constructor cons should have two args"
		end
		extract_tuple_elem_type_closures(elements[1], closures)
		if not elements[2]:is_closure() then
			error "second elem in tuple_type enum_value should be closure"
		end
		closures:append(elements[2])
		return closures
	end
	error "unknown enum constructor for value.tuple_type's enum_value, should not be reachable"
end

value:derive(derivers.eq)

---@param checkable_term checkable
---@param typechecking_context TypecheckingContext
---@param goal_type value
---@return Array, typed
function check(
	checkable_term, -- constructed from checkable_term
	typechecking_context, -- todo
	goal_type
) -- must be unify with goal type (there is some way we can assign metavariables to make them equal)
	-- -> usage counts, a typed term
	if terms.checkable_term.value_check(checkable_term) ~= true then
		error("check, checkable_term: expected a checkable term")
	end
	if terms.typechecking_context_type.value_check(typechecking_context) ~= true then
		error("check, typechecking_context: expected a typechecking context")
	end
	if terms.value.value_check(goal_type) ~= true then
		print("goal_type", goal_type)
		error("check, goal_type: expected a goal type (as an alicorn value)")
	end

	if checkable_term:is_inferrable() then
		local inferrable_term = checkable_term:unwrap_inferrable()
		local inferred_type, inferred_usages, typed_term = infer(inferrable_term, typechecking_context)
		-- TODO: unify!!!!
		if inferred_type ~= goal_type then
<<<<<<< HEAD
			-- FIXME: needs context to avoid bugs where inferred and goal are the same neutral structurally
			-- but come from different context thus are different
			-- but erroneously compare equal
			local ok, err = typechecker_state:flow(inferred_type, goal_type)
=======
			local ok, err
			if inferred_type:is_neutral() then
				ok, err = false, "inferred type is a neutral value"
				-- TODO: add debugging dump to typechecking context that looks for placeholders inside inferred_type
				-- then shows matching types and values in env if relevant?
			else
				ok, err = typechecker_state:flow(inferred_type, goal_type)
			end
>>>>>>> f75118fa
			if not ok then
				print "attempting to check if terms fit for checkable_term.inferrable"
				--for i = 2, 49 do
				--	local d = debug.getinfo(i, "Sln")
				--	print(string.format("%s %s %s: %s:%d", d.what, d.namewhat, d.name, d.source, d.currentline))
				--end
				print("checkable_term", checkable_term:pretty_print(typechecking_context))
				print("inferred_type", inferred_type)
				print("goal_type", goal_type)
				print("typechecking_context", typechecking_context:format_names())
				error(
					"check: mismatch in inferred and goal type for "
						.. inferrable_term.kind
						.. " due to "
						.. tostring(err)
				)
			end
		end
		return inferred_usages, typed_term
	elseif checkable_term:is_tuple_cons() then
		local elements = checkable_term:unwrap_tuple_cons()

		local goal_tuple_type_elements = goal_type:unwrap_tuple_type()
		local elem_type_closures = extract_tuple_elem_type_closures(goal_tuple_type_elements, value_array())
		if #elem_type_closures ~= #elements then
			print("goal_type", goal_type)
			print("elements", elements)
			error("check: mismatch in checkable_term.tuple_cons goal type element count and elements in tuple cons")
		end

		local usages = usage_array()
		local new_elements = typed_array()
		local tuple_elems = value_array()
		for i, v in ipairs(elements) do
			local tuple_elem_type = apply_value(elem_type_closures[i], value.tuple_value(tuple_elems))

			local el_usages, el_term = check(v, typechecking_context, tuple_elem_type)

			add_arrays(usages, el_usages)
			new_elements:append(el_term)

			local new_elem = evaluate(el_term, typechecking_context.runtime_context)
			tuple_elems:append(new_elem)
		end
		return usages, typed_term.tuple_cons(new_elements)
	elseif checkable_term:is_prim_tuple_cons() then
		local elements = checkable_term:unwrap_prim_tuple_cons()

		local goal_tuple_type_elements = goal_type:unwrap_prim_tuple_type()
		local elem_type_closures = extract_tuple_elem_type_closures(goal_tuple_type_elements, value_array())
		if #elem_type_closures ~= #elements then
			print("goal_type", goal_type)
			print("elements", elements)
			error(
				"check: mismatch in checkable_term.prim_tuple_cons goal type element count and elements in tuple cons"
			)
		end

		local usages = usage_array()
		local new_elements = typed_array()
		local tuple_elems = value_array()
		for i, v in ipairs(elements) do
			local tuple_elem_type = apply_value(elem_type_closures[i], value.tuple_value(tuple_elems))

			local el_usages, el_term = check(v, typechecking_context, tuple_elem_type)

			add_arrays(usages, el_usages)
			new_elements:append(el_term)
			local new_elem = evaluate(el_term, typechecking_context.runtime_context)
			tuple_elems:append(new_elem)
		end
		return usages, typed_term.prim_tuple_cons(new_elements)
	elseif checkable_term:is_lambda() then
		local param_name, body = checkable_term:unwrap_lambda()
		-- assert that goal_type is a pi type
		-- TODO open says work on other things first they will be easier
		error("nyi")
	else
		error("check: unknown kind: " .. checkable_term.kind)
	end

	error("unreachable!?")
end

---apply an alicorn function to an alicorn value
---@param f value
---@param arg value
---@return value
function apply_value(f, arg)
	if terms.value.value_check(f) ~= true then
		error("apply_value, f: expected an alicorn value")
	end
	if terms.value.value_check(arg) ~= true then
		error("apply_value, arg: expected an alicorn value")
	end

	if f:is_closure() then
		local param_name, code, capture = f:unwrap_closure()
		return evaluate(code, capture:append(arg))
	elseif f:is_neutral() then
		return value.neutral(neutral_value.application_stuck(f:unwrap_neutral(), arg))
	elseif f:is_prim() then
		local prim_func_impl = f:unwrap_prim()
		if prim_func_impl == nil then
			error "expected to get a function but found nil, did you forget to return the function from an intrinsic"
		end
		if arg:is_prim_tuple_value() then
			local arg_elements = arg:unwrap_prim_tuple_value()
			return prim_tup_val(prim_func_impl(arg_elements:unpack()))
		elseif arg:is_neutral() then
			return value.neutral(neutral_value.prim_application_stuck(prim_func_impl, arg:unwrap_neutral()))
		else
			error("apply_value, is_prim, arg: expected a prim tuple argument")
		end
	else
		p(f)
		error("apply_value, f: expected a function/closure")
	end

	error("unreachable!?")
end

local function index_tuple_value(subject, index)
	if terms.value.value_check(subject) ~= true then
		error("index_tuple_value, subject: expected an alicorn value")
	end

	if subject:is_tuple_value() then
		local elems = subject:unwrap_tuple_value()
		return elems[index]
	elseif subject:is_prim_tuple_value() then
		local elems = subject:unwrap_prim_tuple_value()
		return value.prim(elems[index])
	elseif subject:is_neutral() then
		local inner = subject:unwrap_neutral()
		if inner:is_prim_tuple_stuck() then
			local leading, stuck_elem, trailing = inner:unwrap_prim_tuple_stuck()
			if #leading >= index then
				return terms.value.prim(leading[index])
			elseif #leading + 1 == index then
				return terms.value.neutral(stuck_elem)
			elseif #leading + 1 + #trailing >= index then
				return trailing[index - #leading - 1]
			else
				error "tuple index out of bounds"
			end
		end
		return value.neutral(neutral_value.tuple_element_access_stuck(inner, index))
	end
end

local function make_tuple_prefix(subject_type, subject_value)
	local decls, make_prefix
	if subject_type:is_tuple_type() then
		decls = subject_type:unwrap_tuple_type()

		if subject_value:is_tuple_value() then
			local subject_elements = subject_value:unwrap_tuple_value()
			function make_prefix(i)
				return value.tuple_value(subject_elements:copy(1, i))
			end
		elseif subject_value:is_neutral() then
			local subject_neutral = subject_value:unwrap_neutral()
			function make_prefix(i)
				local prefix_elements = value_array()
				for x = 1, i do
					prefix_elements:append(value.neutral(neutral_value.tuple_element_access_stuck(subject_neutral, x)))
				end
				return value.tuple_value(prefix_elements)
			end
		else
			error("make_tuple_prefix, is_tuple_type, subject_value: expected a tuple")
		end
	elseif subject_type:is_prim_tuple_type() then
		decls = subject_type:unwrap_prim_tuple_type()

		if subject_value:is_prim_tuple_value() then
			local subject_elements = subject_value:unwrap_prim_tuple_value()
			local subject_value_elements = value_array()
			for _, v in ipairs(subject_elements) do
				subject_value_elements:append(value.prim(v))
			end
			function make_prefix(i)
				return value.tuple_value(subject_value_elements:copy(1, i))
			end
		elseif subject_value:is_neutral() then
			-- yes, literally a copy-paste of the neutral case above
			local subject_neutral = subject_value:unwrap_neutral()
			function make_prefix(i)
				local prefix_elements = value_array()
				for x = 1, i do
					prefix_elements:append(value.neutral(neutral_value.tuple_element_access_stuck(subject_neutral, x)))
				end
				return value.tuple_value(prefix_elements)
			end
		else
			error("make_tuple_prefix, is_prim_tuple_type, subject_value: expected a primitive tuple")
		end
	else
		print(subject_type:pretty_print())
		error("make_tuple_prefix, subject_type: expected a term with a tuple type, but got " .. subject_type.kind)
	end

	return decls, make_prefix
end

-- TODO: create a typechecking context append variant that merges two
function make_inner_context(decls, tupletypes, make_prefix)
	-- evaluate the type of the tuple
	local constructor, arg = decls:unwrap_enum_value()
	if constructor == "empty" then
		return tupletypes, 0
	elseif constructor == "cons" then
		local details = arg:unwrap_tuple_value()
		local tupletypes, n_elements = make_inner_context(details[1], tupletypes, make_prefix)
		local f = details[2]
		local prefix = make_prefix(n_elements)
		local element_type = apply_value(f, prefix)
		tupletypes[#tupletypes + 1] = element_type
		return tupletypes, n_elements + 1
	else
		error("infer: unknown tuple type data constructor")
	end
end

function infer_tuple_type_unwrapped(subject_type, subject_value)
	local decls, make_prefix = make_tuple_prefix(subject_type, subject_value)
	return make_inner_context(decls, {}, make_prefix)
end

function infer_tuple_type(subject_type, subject_value)
	-- define how the type of each tuple element should be evaluated
	return infer_tuple_type_unwrapped(subject_type, subject_value)
end

local function nearest_star_level(typ)
	if typ:is_prim_type_type() then
		return 0
	elseif typ:is_star() then
		return typ:unwrap_star()
	else
		print(typ.kind, typ)
		error "unknown sort in nearest_star, please expand or build a proper least upper bound"
	end
end

---@param inferrable_term inferrable
---@param typechecking_context TypecheckingContext
---@return value, Array, typed
function infer(
	inferrable_term, -- constructed from inferrable
	typechecking_context -- todo
)
	-- -> type of term, usage counts, a typed term,
	if terms.inferrable_term.value_check(inferrable_term) ~= true then
		error("infer, inferrable_term: expected an inferrable term")
	end
	if terms.typechecking_context_type.value_check(typechecking_context) ~= true then
		error("infer, typechecking_context: expected a typechecking context")
	end

	if inferrable_term:is_bound_variable() then
		local index = inferrable_term:unwrap_bound_variable()
		local typeof_bound = typechecking_context:get_type(index)
		local usage_counts = usage_array()
		local context_size = #typechecking_context
		for i = 1, context_size do
			usage_counts:append(0)
		end
		usage_counts[index] = 1
		local bound = typed_term.bound_variable(index)
		return typeof_bound, usage_counts, bound
	elseif inferrable_term:is_annotated() then
		local checkable_term, inferrable_goal_type = inferrable_term:unwrap_annotated()
		local type_of_type, usages, goal_typed_term = infer(inferrable_goal_type, typechecking_context)
		local goal_type = evaluate(goal_typed_term, typechecking_context.runtime_context)
		return goal_type, check(checkable_term, typechecking_context, goal_type)
	elseif inferrable_term:is_typed() then
		return inferrable_term:unwrap_typed()
	elseif inferrable_term:is_annotated_lambda() then
		local param_name, param_annotation, body, anchor, param_visibility = inferrable_term:unwrap_annotated_lambda()
		local _, _, param_term = infer(param_annotation, typechecking_context)
		local param_type = evaluate(param_term, typechecking_context:get_runtime_context())
		local inner_context = typechecking_context:append(param_name, param_type, nil, anchor)
		local body_type, body_usages, body_term = infer(body, inner_context)

		local result_type = substitute_type_variables(body_type, #inner_context, param_name, typechecking_context)
		local body_usages_param = body_usages[#body_usages]
		local lambda_usages = body_usages:copy(1, #body_usages - 1)
		local lambda_type =
			value.pi(param_type, value.param_info(value.visibility(param_visibility)), result_type, result_info_pure)
		local lambda_term = typed_term.lambda(param_name, body_term)
		return lambda_type, lambda_usages, lambda_term
	elseif inferrable_term:is_pi() then
		local param_type, param_info, result_type, result_info = inferrable_term:unwrap_pi()
		local param_type_type, param_type_usages, param_type_term = infer(param_type, typechecking_context)
		local param_info_usages, param_info_term = check(param_info, typechecking_context, value.param_info_type)
		local result_type_type, result_type_usages, result_type_term = infer(result_type, typechecking_context)
		local result_info_usages, result_info_term = check(result_info, typechecking_context, value.result_info_type)
		if not result_type_type:is_pi() then
			error "result type of a pi term must infer to a pi because it must be callable"
			-- TODO: switch to using a mechanism term system
		end
		local result_type_param_type, result_type_param_info, result_type_result_type, result_type_result_info =
			result_type_type:unwrap_pi()

		if not result_type_result_info:unwrap_result_info().purity:is_pure() then
			error "result type computation must be pure for now"
		end

		local ok, err = typechecker_state:flow(
			evaluate(param_type_term, typechecking_context.runtime_context),
			result_type_param_type,
			"inferrable pi term"
		)
		if not ok then
			error(
				"inferrable pi type's param type doesn't fit into the result type function's parameters because " .. err
			)
		end
		local result_type_result_type_result =
			apply_value(result_type_result_type, evaluate(param_type_term, typechecking_context.runtime_context))
		local sort = value.star(
			math.max(nearest_star_level(param_type_type), nearest_star_level(result_type_result_type_result), 0)
		)

		local term = typed_term.pi(param_type_term, param_info_term, result_type_term, result_info_term)

		local usages = usage_array()
		add_arrays(usages, param_type_usages)
		add_arrays(usages, param_info_usages)
		add_arrays(usages, result_type_usages)
		add_arrays(usages, result_info_usages)

		return sort, usages, term
	elseif inferrable_term:is_application() then
		local f, arg = inferrable_term:unwrap_application()
		local f_type, f_usages, f_term = infer(f, typechecking_context)

		if f_type:is_pi() then
			local f_param_type, f_param_info, f_result_type, f_result_info = f_type:unwrap_pi()
			if not f_param_info:unwrap_param_info():unwrap_visibility():is_explicit() then
				error("infer: nyi implicit parameters")
			end

			local arg_usages, arg_term = check(arg, typechecking_context, f_param_type)

			local application_usages = usage_array()
			add_arrays(application_usages, f_usages)
			add_arrays(application_usages, arg_usages)
			local application = typed_term.application(f_term, arg_term)

			-- check already checked for us so no check_concrete
			local arg_value = evaluate(arg_term, typechecking_context:get_runtime_context())
			local application_result_type = apply_value(f_result_type, arg_value)

			if value.value_check(application_result_type) ~= true then
				local bindings = typechecking_context:get_runtime_context().bindings
				error("application_result_type isn't a value inferring application of pi type")
			end
			return application_result_type, application_usages, application
		elseif f_type:is_prim_function_type() then
			local f_param_type, f_result_type_closure = f_type:unwrap_prim_function_type()

			local arg_usages, arg_term = check(arg, typechecking_context, f_param_type)

			local application_usages = usage_array()
			add_arrays(application_usages, f_usages)
			add_arrays(application_usages, arg_usages)
			local application = typed_term.application(f_term, arg_term)

			-- check already checked for us so no check_concrete
			local f_result_type =
				apply_value(f_result_type_closure, evaluate(arg_term, typechecking_context:get_runtime_context()))
			if value.value_check(f_result_type) ~= true then
				error("application_result_type isn't a value inferring application of prim_function_type")
			end
			return f_result_type, application_usages, application
		else
			p(f_type)
			error("infer, is_application, f_type: expected a term with a function type")
		end
	elseif inferrable_term:is_tuple_cons() then
		local elements = inferrable_term:unwrap_tuple_cons()
		-- type_data is either "empty", an empty tuple,
		-- or "cons", a tuple with the previous type_data and a function that
		-- takes all previous values and produces the type of the next element
		local type_data = value.enum_value("empty", tup_val())
		local usages = usage_array()
		local new_elements = typed_array()
		for _, v in ipairs(elements) do
			local el_type, el_usages, el_term = infer(v, typechecking_context)
			type_data = value.enum_value(
				"cons",
				tup_val(
					type_data,
					substitute_type_variables(el_type, #typechecking_context + 1, nil, typechecking_context)
				)
			)
			add_arrays(usages, el_usages)
			new_elements:append(el_term)
		end
		return value.tuple_type(type_data), usages, typed_term.tuple_cons(new_elements)
	elseif inferrable_term:is_prim_tuple_cons() then
		--print "inferring tuple construction"
		--print(inferrable_term:pretty_print())
		--print "environment_names"
		--for i = 1, #typechecking_context do
		--	print(i, typechecking_context:get_name(i))
		--end
		local elements = inferrable_term:unwrap_prim_tuple_cons()
		-- type_data is either "empty", an empty tuple,
		-- or "cons", a tuple with the previous type_data and a function that
		-- takes all previous values and produces the type of the next element
		-- TODO: it is a type error to put something that isn't a prim into a prim tuple
		local type_data = value.enum_value("empty", tup_val())
		local usages = usage_array()
		local new_elements = typed_array()
		for _, v in ipairs(elements) do
			local el_type, el_usages, el_term = infer(v, typechecking_context)
			--print "inferring element of tuple construction"
			--print(el_type:pretty_print())
			type_data = value.enum_value(
				"cons",
				tup_val(
					type_data,
					substitute_type_variables(el_type, #typechecking_context + 1, nil, typechecking_context)
				)
			)
			add_arrays(usages, el_usages)
			new_elements:append(el_term)
		end
		return value.prim_tuple_type(type_data), usages, typed_term.prim_tuple_cons(new_elements)
	elseif inferrable_term:is_tuple_elim() then
		local names, subject, body = inferrable_term:unwrap_tuple_elim()
		local subject_type, subject_usages, subject_term = infer(subject, typechecking_context)

		-- evaluating the subject is necessary for inferring the type of the body
		local subject_value = evaluate(subject_term, typechecking_context:get_runtime_context())
		local tupletypes, n_elements = infer_tuple_type(subject_type, subject_value)

		local inner_context = typechecking_context

		for i, v in ipairs(tupletypes) do
			inner_context = inner_context:append("tuple_element_" .. i, v, index_tuple_value(subject_value, i))
		end

		-- infer the type of the body, now knowing the type of the tuple
		local body_type, body_usages, body_term = infer(body, inner_context)

		local result_usages = usage_array()
		add_arrays(result_usages, subject_usages)
		add_arrays(result_usages, body_usages)
		return body_type, result_usages, typed_term.tuple_elim(names, subject_term, n_elements, body_term)
	elseif inferrable_term:is_tuple_type() then
		local definition = inferrable_term:unwrap_tuple_type()
		local definition_type, definition_usages, definition_term = infer(definition, typechecking_context)
		if not definition_type:is_tuple_defn_type() then
			error "argument to tuple_type is not a tuple_defn"
		end
		return terms.value.star(0), definition_usages, terms.typed_term.tuple_type(definition_term)
	elseif inferrable_term:is_record_cons() then
		local fields = inferrable_term:unwrap_record_cons()
		-- type_data is either "empty", an empty tuple,
		-- or "cons", a tuple with the previous type_data and a function that
		-- takes all previous values and produces the type of the next element
		local type_data = value.enum_value("empty", tup_val())
		local usages = usage_array()
		local new_fields = string_typed_map()
		for k, v in pairs(fields) do
			local field_type, field_usages, field_term = infer(v, typechecking_context)
			type_data = value.enum_value(
				"cons",
				tup_val(
					type_data,
					value.name(k),
					substitute_type_variables(field_type, #typechecking_context + 1, nil, typechecking_context)
				)
			)
			add_arrays(usages, field_usages)
			new_fields[k] = field_term
		end
		return value.record_type(type_data), usages, typed_term.record_cons(new_fields)
	elseif inferrable_term:is_record_elim() then
		local subject, field_names, body = inferrable_term:unwrap_record_elim()
		local subject_type, subject_usages, subject_term = infer(subject, typechecking_context)
		local ok, decls = subject_type:as_record_type()
		if not ok then
			error("infer, is_record_elim, subject_type: expected a term with a record type")
		end
		-- evaluating the subject is necessary for inferring the type of the body
		local subject_value = evaluate(subject_term, typechecking_context:get_runtime_context())

		-- define how the type of each record field should be evaluated
		local make_prefix
		if subject_value:is_record_value() then
			local subject_fields = subject_value:unwrap_record_value()
			function make_prefix(field_names)
				local prefix_fields = string_value_map()
				for _, v in ipairs(field_names) do
					prefix_fields[v] = subject_fields[v]
				end
				return value.record_value(prefix_fields)
			end
		elseif subject_value:is_neutral() then
			local subject_neutral = subject_value:unwrap_neutral()
			function make_prefix(field_names)
				local prefix_fields = string_value_map()
				for _, v in ipairs(field_names) do
					prefix_fields[v] = value.neutral(neutral_value.record_field_access_stuck(subject_neutral, v))
				end
				return value.record_value(prefix_fields)
			end
		else
			error("infer, is_record_elim, subject_value: expected a record")
		end

		-- evaluate the type of the record
		local function make_type(decls)
			local constructor, arg = decls:unwrap_enum_value()
			if constructor == "empty" then
				return string_array(), string_value_map()
			elseif constructor == "cons" then
				local details = arg:unwrap_tuple_value()
				local field_names, field_types = make_type(details[1])
				local name = details[2]:unwrap_name()
				local f = details[3]
				local prefix = make_prefix(field_names)
				local field_type = apply_value(f, prefix)
				field_names:append(name)
				field_types[name] = field_type
				return field_names, field_types
			else
				error("infer: unknown tuple type data constructor")
			end
		end
		local decls_field_names, decls_field_types = make_type(decls)

		-- reorder the fields into the requested order
		local inner_context = typechecking_context
		for _, v in ipairs(field_names) do
			local t = decls_field_types[v]
			if t == nil then
				error("infer: trying to access a nonexistent record field")
			end
			inner_context = inner_context:append(v, t)
		end

		-- infer the type of the body, now knowing the type of the record
		local body_type, body_usages, body_term = infer(body, inner_context)

		local result_usages = usage_array()
		add_arrays(result_usages, subject_usages)
		add_arrays(result_usages, body_usages)
		return body_type, result_usages, typed_term.record_elim(subject_term, field_names, body_term)
	elseif inferrable_term:is_enum_cons() then
		local enum_type, constructor, arg = inferrable_term:unwrap_enum_cons()
		local arg_type, arg_usages, arg_term = infer(arg, typechecking_context)
		-- TODO: check arg_type against enum_type decls
		return enum_type, arg_usages, typed_term.enum_cons(constructor, arg_term)
	elseif inferrable_term:is_enum_elim() then
		local subject, mechanism = inferrable_term:unwrap_enum_elim()
		local subject_type, subject_usages, subject_term = infer(subject, typechecking_context)
		-- local ok, decls = subject_type:as_enum_type()
		-- if not ok then
		--   error("infer, is_enum_elim, subject_type: expected a term with an enum type")
		-- end
		local mechanism_type, mechanism_usages, mechanism_term = infer(mechanism, typechecking_context)
		-- TODO: check subject decls against mechanism decls
		error("nyi")
	elseif inferrable_term:is_object_cons() then
		local methods = inferrable_term:unwrap_object_cons()
		local type_data = value.enum_value("empty", tup_val())
		local new_methods = string_typed_map()
		for k, v in pairs(methods) do
			local method_type, method_usages, method_term = infer(v, typechecking_context)
			type_data = value.enum_value("cons", tup_val(type_data, value.name(k), method_type))
			new_methods[k] = method_term
		end
		-- TODO: usages
		return value.object_type(type_data), usage_array(), typed_term.object_cons(new_methods)
	elseif inferrable_term:is_object_elim() then
		local subject, mechanism = inferrable_term:unwrap_object_elim()
		error("nyi")
	elseif inferrable_term:is_operative_cons() then
		local operative_type, userdata = inferrable_term:unwrap_operative_cons()
		local operative_type_type, operative_type_usages, operative_type_term =
			infer(operative_type, typechecking_context)
		local operative_type_value = evaluate(operative_type_term, typechecking_context:get_runtime_context())
		local userdata_type, userdata_usages, userdata_term = infer(userdata, typechecking_context)
		local ok, op_handler, op_userdata_type = operative_type_value:as_operative_type()
		if not ok then
			error("infer, is_operative_cons, operative_type_value: expected a term with an operative type")
		end
		if userdata_type ~= op_userdata_type and not typechecker_state:flow(userdata_type, op_userdata_type) then
			p(userdata_type, op_userdata_type)
			print(userdata_type:pretty_print())
			print(op_userdata_type:pretty_print())
			error("infer: mismatch in userdata types of operative construction")
		end
		local operative_usages = usage_array()
		add_arrays(operative_usages, operative_type_usages)
		add_arrays(operative_usages, userdata_usages)
		return operative_type_value, operative_usages, typed_term.operative_cons(userdata_term)
	elseif inferrable_term:is_operative_type_cons() then
		local function cons(...)
			return value.enum_value("cons", tup_val(...))
		end
		local empty = value.enum_value("empty", tup_val())
		local handler, userdata_type = inferrable_term:unwrap_operative_type_cons()
		local goal_type = value.pi(
			value.tuple_type(
				cons(
					cons(
						cons(cons(empty, const_combinator(prim_syntax_type)), const_combinator(prim_environment_type)),
						const_combinator(prim_typed_term_type)
					),
					const_combinator(prim_goal_type)
				)
			),
			--unrestricted(tup_val(unrestricted(prim_syntax_type), unrestricted(prim_environment_type))),
			param_info_explicit,
			const_combinator(
				value.tuple_type(
					cons(
						cons(empty, const_combinator(prim_inferrable_term_type)),
						const_combinator(prim_environment_type)
					)
				)
			),
			--unrestricted(tup_val(unrestricted(prim_inferrable_term_type), unrestricted(prim_environment_type))),
			result_info_pure
		)
		local handler_usages, handler_term = check(handler, typechecking_context, goal_type)
		local userdata_type_type, userdata_type_usages, userdata_type_term = infer(userdata_type, typechecking_context)
		local operative_type_usages = usage_array()
		add_arrays(operative_type_usages, handler_usages)
		add_arrays(operative_type_usages, userdata_type_usages)
		local handler_level = get_level(goal_type)
		local userdata_type_level = get_level(userdata_type_type)
		local operative_type_level = math.max(handler_level, userdata_type_level)
		return value.star(operative_type_level),
			operative_type_usages,
			typed_term.operative_type_cons(handler_term, userdata_type_term)
	elseif inferrable_term:is_prim_user_defined_type_cons() then
		local id, family_args = inferrable_term:unwrap_prim_user_defined_type_cons()
		local new_family_args = typed_array()
		local result_usages = usage_array()
		for _, v in ipairs(family_args) do
			local e_type, e_usages, e_term = infer(v, typechecking_context)
			-- FIXME: use e_type?
			add_arrays(result_usages, e_usages)
			new_family_args:append(e_term)
		end
		return value.prim_type_type, result_usages, typed_term.prim_user_defined_type_cons(id, new_family_args)
	elseif inferrable_term:is_prim_wrapped_type() then
		local type_inf = inferrable_term:unwrap_prim_wrapped_type()
		local content_type_type, content_type_usages, content_type_term = infer(type_inf, typechecking_context)
		if not is_type_of_types(content_type_type) then
			error "infer: type being boxed must be a type"
		end
		return value.prim_type_type, content_type_usages, typed_term.prim_wrapped_type(content_type_term)
	elseif inferrable_term:is_prim_wrap() then
		local content = inferrable_term:unwrap_prim_wrap()
		local content_type, content_usages, content_term = infer(content, typechecking_context)
		return value.prim_wrapped_type(content_type), content_usages, typed_term.prim_wrap(content_term)
	elseif inferrable_term:is_prim_unstrict_wrap() then
		local content = inferrable_term:unwrap_prim_wrap()
		local content_type, content_usages, content_term = infer(content, typechecking_context)
		return value.prim_unstrict_wrapped_type(content_type),
			content_usages,
			typed_term.prim_unstrict_wrap(content_term)
	elseif inferrable_term:is_prim_unwrap() then
		local container = inferrable_term:unwrap_prim_unwrap()
		local container_type, container_usages, container_term = infer(container, typechecking_context)
		local content_type = container_type:unwrap_prim_wrapped_type()
		return content_type, container_usages, typed_term.prim_unwrap(container_term)
	elseif inferrable_term:is_prim_unstrict_unwrap() then
		local container = inferrable_term:unwrap_prim_unwrap()
		local container_type, container_usages, container_term = infer(container, typechecking_context)
		local content_type = container_type:unwrap_prim_unstrict_wrapped_type()
		return content_type, container_usages, typed_term.prim_unstrict_unwrap(container_term)
	elseif inferrable_term:is_prim_if() then
		local subject, consequent, alternate = inferrable_term:unwrap_prim_if()
		-- for each thing in typechecking context check if it == the subject, replace with literal true
		-- same for alternate but literal false

		-- TODO: Replace this with a metavariable that both branches are put into
		local susages, sterm = check(subject, typechecking_context, terms.value.prim_bool_type)
		local ctype, cusages, cterm = infer(consequent, typechecking_context)
		local atype, ausages, aterm = infer(alternate, typechecking_context)
		local restype = typechecker_state:metavariable():as_value()
		typechecker_state:flow(ctype, restype, "inferred prim if consequent")
		typechecker_state:flow(atype, restype, "inferred prim if alternate")

		local result_usages = usage_array()
		add_arrays(result_usages, susages)
		-- FIXME: max of cusages and ausages rather than adding?
		add_arrays(result_usages, cusages)
		add_arrays(result_usages, ausages)
		return restype, result_usages, typed_term.prim_if(sterm, cterm, aterm)
	elseif inferrable_term:is_let() then
		-- print(inferrable_term:pretty_print())
		local name, expr, body = inferrable_term:unwrap_let()
		local exprtype, exprusages, exprterm = infer(expr, typechecking_context)
		typechecking_context =
			typechecking_context:append(name, exprtype, evaluate(exprterm, typechecking_context.runtime_context))
		local bodytype, bodyusages, bodyterm = infer(body, typechecking_context)

		local result_usages = usage_array()
		-- NYI usages are fucky, should remove ones not used in body
		add_arrays(result_usages, exprusages)
		add_arrays(result_usages, bodyusages)
		return bodytype, result_usages, terms.typed_term.let(name, exprterm, bodyterm)
	elseif inferrable_term:is_prim_intrinsic() then
		local source, type, anchor = inferrable_term:unwrap_prim_intrinsic()
		local source_usages, source_term = check(source, typechecking_context, value.prim_string_type)
		local type_type, type_usages, type_term = infer(type, typechecking_context) --check(type, typechecking_context, value.qtype_type(0))

		--print("prim intrinsic is inferring: (inferrable term follows)")
		--print(type:pretty_print(typechecking_context))
		--print("lowers to: (typed term follows)")
		--print(type_term:pretty_print(typechecking_context))
		--error "weird type"
		-- FIXME: type_type, source_type are ignored, need checked?
		local type_val = evaluate(type_term, typechecking_context.runtime_context)
		return type_val, source_usages, typed_term.prim_intrinsic(source_term, anchor)
	elseif inferrable_term:is_level_max() then
		local level_a, level_b = inferrable_term:unwrap_level_max()
		local arg_type_a, arg_usages_a, arg_term_a = infer(level_a, typechecking_context)
		local arg_type_b, arg_usages_b, arg_term_b = infer(level_b, typechecking_context)
		return value.level_type, usage_array(), typed_term.level_max(arg_term_a, arg_term_b)
	elseif inferrable_term:is_level_suc() then
		local previous_level = inferrable_term:unwrap_level_suc()
		local arg_type, arg_usages, arg_term = infer(previous_level, typechecking_context)
		return value.level_type, usage_array(), typed_term.level_suc(arg_term)
	elseif inferrable_term:is_level0() then
		return value.level_type, usage_array(), typed_term.level0
	elseif inferrable_term:is_prim_function_type() then
		local args, returns = inferrable_term:unwrap_prim_function_type()
		local arg_type, arg_usages, arg_term = infer(args, typechecking_context)
		local return_type, return_usages, return_term = infer(returns, typechecking_context)
		local res_usages = usage_array()
		add_arrays(res_usages, arg_usages)
		add_arrays(res_usages, return_usages)
		return value.prim_type_type, res_usages, typed_term.prim_function_type(arg_term, return_term)
	elseif inferrable_term:is_prim_tuple_type() then
		local decls = inferrable_term:unwrap_prim_tuple_type()
		local decl_type, decl_usages, decl_term = infer(decls, typechecking_context)
		if not decl_type:is_tuple_defn_type() then
			error "must be a tuple defn"
		end
		return value.star(0), decl_usages, typed_term.prim_tuple_type(decl_term)
	else
		error("infer: unknown kind: " .. inferrable_term.kind)
	end

	error("unreachable!?")
end

---Replace stuck sections in a value with a more concrete form, possibly causing cascading evaluation
---@param base value
---@param original value
---@param replacement value
local function substitute_value(base, original, replacement)
	if base == original then
		return replacement
	end
	if base:is_pi() then
		local param_type, param_info, result_type, result_info = base:unwrap_pi()
	end
end

local intrinsic_memo = setmetatable({}, { __mode = "v" })

---evaluate a typed term in a contextual
---@param typed_term typed
---@param runtime_context RuntimeContext
---@return value
function evaluate(typed_term, runtime_context)
	-- -> an alicorn value
	-- TODO: typecheck typed_term and runtime_context?
	if terms.typed_term.value_check(typed_term) ~= true then
		error("evaluate, typed_term: expected a typed term")
	end
	if terms.runtime_context_type.value_check(runtime_context) ~= true then
		error("evaluate, runtime_context: expected a runtime context")
	end

	if typed_term:is_bound_variable() then
		local rc_val = runtime_context:get(typed_term:unwrap_bound_variable())
		if rc_val == nil then
			p(typed_term)
			error("runtime_context:get() for bound_variable returned nil")
		end
		return rc_val
	elseif typed_term:is_literal() then
		return typed_term:unwrap_literal()
	elseif typed_term:is_lambda() then
		local param_name, body = typed_term:unwrap_lambda()
		return value.closure(param_name, body, runtime_context)
	elseif typed_term:is_pi() then
		local param_type, param_info, result_type, result_info = typed_term:unwrap_pi()
		local param_type_value = U.tag("evaluate", param_type, evaluate, param_type, runtime_context)
		local param_info_value = U.tag("evaluate", param_info, evaluate, param_info, runtime_context)
		local result_type_value = U.tag("evaluate", result_type, evaluate, result_type, runtime_context)
		local result_info_value = U.tag("evaluate", result_info, evaluate, result_info, runtime_context)
		return value.pi(param_type_value, param_info_value, result_type_value, result_info_value)
	elseif typed_term:is_application() then
		local f, arg = typed_term:unwrap_application()
		local f_value = U.tag("evaluate", f, evaluate, f, runtime_context)
		local arg_value = U.tag("evaluate", arg, evaluate, arg, runtime_context)
		return apply_value(f_value, arg_value)
	elseif typed_term:is_tuple_cons() then
		local elements = typed_term:unwrap_tuple_cons()
		local new_elements = value_array()
		for _, v in ipairs(elements) do
			new_elements:append(U.tag("evaluate", v, evaluate, v, runtime_context))
		end
		return value.tuple_value(new_elements)
	elseif typed_term:is_prim_tuple_cons() then
		local elements = typed_term:unwrap_prim_tuple_cons()
		local new_elements = primitive_array()
		local stuck = false
		local stuck_element
		local trailing_values
		for i, v in ipairs(elements) do
			local element_value = U.tag("evaluate", v, evaluate, v, runtime_context)
			if element_value == nil then
				p("wtf", v.kind)
			end
			if stuck then
				trailing_values:append(element_value)
			elseif element_value:is_prim() then
				new_elements:append(element_value:unwrap_prim())
			elseif element_value:is_neutral() then
				stuck = true
				stuck_element = element_value:unwrap_neutral()
				trailing_values = value_array()
			else
				print("term that fails", typed_term)
				print("which element", i)
				print("element_value", element_value)
				error("evaluate, is_prim_tuple_cons, element_value: expected a primitive value")
			end
		end
		if stuck then
			return value.neutral(neutral_value.prim_tuple_stuck(new_elements, stuck_element, trailing_values))
		else
			return value.prim_tuple_value(new_elements)
		end
	elseif typed_term:is_tuple_elim() then
		local names, subject, length, body = typed_term:unwrap_tuple_elim()
		local subject_value = U.tag("evaluate", subject, evaluate, subject, runtime_context)
		local inner_context = runtime_context
		if subject_value:is_tuple_value() then
			local subject_elements = subject_value:unwrap_tuple_value()
			if #subject_elements ~= length then
				print("tuple has only", #subject_elements, "elements but expected", length)
				print("tuple being eliminated", subject_value)
				error("evaluate: mismatch in tuple length from typechecking and evaluation")
			end
			for i = 1, length do
				inner_context = inner_context:append(subject_elements[i])
			end
		elseif subject_value:is_prim_tuple_value() then
			local subject_elements = subject_value:unwrap_prim_tuple_value()
			local real_length = #subject_elements
			if real_length ~= length then
				print("evaluating typed tuple_elim error")
				print("got, expected:")
				print(#subject_elements, length)
				print("names:")
				print(names:pretty_print())
				print("subject:")
				print(subject:pretty_print(runtime_context))
				print("subject value:")
				--print(subject_value:pretty_print(runtime_context))
				print("<redacted>")
				print("body:")
				print(body:pretty_print(runtime_context))
				print("error commented out to allow for variable-length prim tuples via the prim-unit hack")
				print("if you're having issues check this!!!")
				--error("evaluate: mismatch in tuple length from typechecking and evaluation")
			end
			for i = 1, real_length do
				inner_context = inner_context:append(value.prim(subject_elements[i]))
			end
			for i = real_length + 1, length do
				inner_context = inner_context:append(value.prim(nil))
			end
		elseif subject_value:is_neutral() then
			for i = 1, length do
				inner_context = inner_context:append(index_tuple_value(subject_value, i))
			end
		else
			p(subject_value)
			error("evaluate, is_tuple_elim, subject_value: expected a tuple")
		end
		return U.tag("evaluate", body, evaluate, body, inner_context)
	elseif typed_term:is_tuple_element_access() then
		local tuple_term, index = typed_term:unwrap_tuple_element_access()
		--print("tuple_element_access tuple_term: (typed term follows)")
		--print(tuple_term:pretty_print(runtime_context))
		local tuple = U.tag("evaluate", tuple_term, evaluate, tuple_term, runtime_context)
		--print("tuple_element_access tuple: (value term follows)")
		--print(tuple)
		return index_tuple_value(tuple, index)
	elseif typed_term:is_tuple_type() then
		local definition_term = typed_term:unwrap_tuple_type()
		local definition = U.tag("evaluate", definition_term, evaluate, definition_term, runtime_context)
		return terms.value.tuple_type(definition)
	elseif typed_term:is_record_cons() then
		local fields = typed_term:unwrap_record_cons()
		local new_fields = string_value_map()
		for k, v in pairs(fields) do
			new_fields[k] = U.tag("evaluate", v, evaluate, v, runtime_context)
		end
		return value.record_value(new_fields)
	elseif typed_term:is_record_elim() then
		local subject, field_names, body = typed_term:unwrap_record_elim()
		local subject_value = U.tag("evaluate", subject, evaluate, subject, runtime_context)
		local inner_context = runtime_context
		if subject_value:is_record_value() then
			local subject_fields = subject_value:unwrap_record_value()
			for _, v in ipairs(field_names) do
				inner_context = inner_context:append(subject_fields[v])
			end
		elseif subject_value:is_neutral() then
			local subject_neutral = subject_value:unwrap_neutral()
			for _, v in ipairs(field_names) do
				inner_context =
					inner_context:append(value.neutral(neutral_value.record_field_access_stuck(subject_neutral, v)))
			end
		else
			error("evaluate, is_record_elim, subject_value: expected a record")
		end
		return U.tag("evaluate", body, evaluate, body, inner_context)
	elseif typed_term:is_enum_cons() then
		local constructor, arg = typed_term:unwrap_enum_cons()
		local arg_value = U.tag("evaluate", arg, evaluate, arg, runtime_context)
		return value.enum_value(constructor, arg_value)
	elseif typed_term:is_enum_elim() then
		local subject, mechanism = typed_term:unwrap_enum_elim()
		local subject_value = U.tag("evaluate", subject, evaluate, subject, runtime_context)
		local mechanism_value = U.tag("evaluate", mechanism, evaluate, mechanism, runtime_context)
		if subject_value:is_enum_value() then
			if mechanism_value:is_object_value() then
				local constructor, arg = subject_value:unwrap_enum_value()
				local methods, capture = mechanism_value:unwrap_object_value()
				local this_method = value.closure("#ENUM_PARAM", methods[constructor], capture)
				return apply_value(this_method, arg)
			elseif mechanism_value:is_neutral() then
				-- objects and enums are categorical duals
				local mechanism_neutral = mechanism_value:unwrap_neutral()
				return value.neutral(neutral_value.object_elim_stuck(subject_value, mechanism_neutral))
			else
				error("evaluate, is_enum_elim, is_enum_value, mechanism_value: expected an object")
			end
		elseif subject_value:is_neutral() then
			local subject_neutral = subject_value:unwrap_neutral()
			return value.neutral(neutral_value.enum_elim_stuck(mechanism_value, subject_neutral))
		else
			error("evaluate, is_enum_elim, subject_value: expected an enum")
		end
	elseif typed_term:is_object_cons() then
		return value.object_value(typed_term:unwrap_object_cons(), runtime_context)
	elseif typed_term:is_object_elim() then
		local subject, mechanism = typed_term:unwrap_object_elim()
		local subject_value = evaluate(subject, runtime_context)
		local mechanism_value = evaluate(mechanism, runtime_context)
		if subject_value:is_object_value() then
			if mechanism_value:is_enum_value() then
				local methods, capture = subject_value:unwrap_object_value()
				local constructor, arg = mechanism_value:unwrap_enum_value()
				local this_method = value.closure("#OBJECT_PARAM", methods[constructor], capture)
				return apply_value(this_method, arg)
			elseif mechanism_value:is_neutral() then
				-- objects and enums are categorical duals
				local mechanism_neutral = mechanism_value:unwrap_neutral()
				return value.neutral(neutral_value.enum_elim_stuck(subject_value, mechanism_neutral))
			else
				error("evaluate, is_object_elim, is_object_value, mechanism_value: expected an enum")
			end
		elseif subject_value:is_neutral() then
			local subject_neutral = subject_value:unwrap_neutral()
			return value.neutral(neutral_value.object_elim_stuck(mechanism_value, subject_neutral))
		else
			error("evaluate, is_object_elim, subject_value: expected an object")
		end
	elseif typed_term:is_operative_cons() then
		local userdata = typed_term:unwrap_operative_cons()
		local userdata_value = evaluate(userdata, runtime_context)
		return value.operative_value(userdata_value)
	elseif typed_term:is_operative_type_cons() then
		local handler, userdata_type = typed_term:unwrap_operative_type_cons()
		local handler_value = evaluate(handler, runtime_context)
		local userdata_type_value = evaluate(userdata_type, runtime_context)
		return value.operative_type(handler_value, userdata_type_value)
	elseif typed_term:is_prim_user_defined_type_cons() then
		local id, family_args = typed_term:unwrap_prim_user_defined_type_cons()
		local new_family_args = value_array()
		for _, v in ipairs(family_args) do
			new_family_args:append(evaluate(v, runtime_context))
		end
		return value.prim_user_defined_type(id, new_family_args)
	elseif typed_term:is_prim_wrapped_type() then
		local type_term = typed_term:unwrap_prim_wrapped_type()
		local type_value = evaluate(type_term, runtime_context)
		return value.prim_wrapped_type(type_value)
	elseif typed_term:is_prim_unstrict_wrapped_type() then
		local type_term = typed_term:unwrap_prim_unstrict_wrapped_type()
		local type_value = evaluate(type_term, runtime_context)
		return value.prim_wrapped_type(type_value)
	elseif typed_term:is_prim_wrap() then
		local content = typed_term:unwrap_prim_wrap()
		local content_val = evaluate(content, runtime_context)
		if content_val:is_neutral() then
			local nval = content_val:unwrap_neutral()
			return value.neutral(neutral_value.prim_wrap_stuck(nval))
		end
		return value.prim(content_val)
	elseif typed_term:is_prim_unstrict_wrap() then
		local content = typed_term:unwrap_prim_unstrict_wrap()
		local content_val = evaluate(content, runtime_context)
		return value.prim(content_val)
	elseif typed_term:is_prim_unwrap() then
		local unwrapped = typed_term:unwrap_prim_unwrap()
		local unwrap_val = evaluate(unwrapped, runtime_context)
		if not unwrap_val.as_prim then
			print("unwrapped", unwrapped, unwrap_val)
			error "evaluate, is_prim_unwrap: missing as_prim on unwrapped prim_unwrap"
		end
		if unwrap_val:is_prim() then
			return unwrap_val:unwrap_prim()
		elseif unwrap_val:is_neutral() then
			local nval = unwrap_val:unwrap_neutral()
			if nval:is_prim_wrap_stuck() then
				return value.neutral(nval:unwrap_prim_wrap_stuck())
			else
				return value.neutral(neutral_value.prim_unwrap_stuck(nval))
			end
		else
			print("unrecognized value in unbox", unwrap_val)
			error "invalid value in unbox, must be prim or neutral"
		end
	elseif typed_term:is_prim_unstrict_unwrap() then
		local unwrapped = typed_term:unwrap_prim_unstrict_unwrap()
		local unwrap_val = evaluate(unwrapped, runtime_context)
		if not unwrap_val.as_prim then
			print("unwrapped", unwrapped, unwrap_val)
			error "evaluate, is_prim_unwrap: missing as_prim on unwrapped prim_unwrap"
		end
		if unwrap_val:is_prim() then
			return unwrap_val:unwrap_prim()
		elseif unwrap_val:is_neutral() then
			local nval = unwrap_val:unwrap_neutral()
			return value.neutral(neutral_value.prim_unwrap_stuck(nval))
		else
			print("unrecognized value in unbox", unwrap_val)
			error "invalid value in unbox, must be prim or neutral"
		end
	elseif typed_term:is_prim_if() then
		local subject, consequent, alternate = typed_term:unwrap_prim_if()
		local sval = evaluate(subject, runtime_context)
		if sval:is_prim() then
			local sbool = sval:unwrap_prim()
			if type(sbool) ~= "boolean" then
				error("subject of prim_if must be a primitive bool")
			end
			if sbool then
				return evaluate(consequent, runtime_context)
			else
				return evaluate(alternate, runtime_context)
			end
		elseif sval:is_neutral() then
			local sval_neutral = sval:unwrap_neutral()
			local inner_context_c, inner_context_a = runtime_context, runtime_context
			local ok, index = subject:as_bound_variable()
			if ok then
				inner_context_c = inner_context_c:set(index, value.prim(true))
				inner_context_a = inner_context_a:set(index, value.prim(false))
			end
			local cval = evaluate(consequent, inner_context_c)
			local aval = evaluate(alternate, inner_context_a)
			return value.neutral(neutral_value.prim_if_stuck(sval_neutral, cval, aval))
		else
			error("subject of prim_if must be prim or neutral")
		end
	elseif typed_term:is_let() then
		local name, expr, body = typed_term:unwrap_let()
		local expr_value = evaluate(expr, runtime_context)
		return evaluate(body, runtime_context:append(expr_value))
	elseif typed_term:is_prim_intrinsic() then
		local source, anchor = typed_term:unwrap_prim_intrinsic()
		local source_val = evaluate(source, runtime_context)
		if source_val:is_prim() then
			local source_str = source_val:unwrap_prim()
			if intrinsic_memo[source_str] then
				return value.prim(intrinsic_memo[source_str])
			end
			local load_env = {}
			for k, v in pairs(_G) do
				load_env[k] = v
			end
			for k, v in pairs(internals_interface) do
				load_env[k] = v
			end
			local require_generator = require "require"
			load_env.require = require_generator(anchor.sourceid)
			local res = assert(load(source_str, "prim_intrinsic", "t", load_env))()
			intrinsic_memo[source_str] = res
			return value.prim(res)
		elseif source_val:is_neutral() then
			local source_neutral = source_val:unwrap_neutral()
			return value.neutral(neutral_value.prim_intrinsic_stuck(source_neutral, anchor))
		else
			error "Tried to load an intrinsic with something that isn't a string"
		end
	elseif typed_term:is_prim_function_type() then
		local args, returns = typed_term:unwrap_prim_function_type()
		local args_val = evaluate(args, runtime_context)
		local returns_val = evaluate(returns, runtime_context)
		return value.prim_function_type(args_val, returns_val)
	elseif typed_term:is_level0() then
		return value.level(0)
	elseif typed_term:is_level_suc() then
		local previous_level = typed_term:unwrap_level_suc()
		local previous_level_value = evaluate(previous_level, runtime_context)
		local ok, level = previous_level_value:as_level()
		if not ok then
			p(previous_level_value)
			error "wrong type for previous_level"
		end
		if level > OMEGA then
			error("NYI: level too high for typed_level_suc" .. tostring(level))
		end
		return value.level(level + 1)
	elseif typed_term:is_level_max() then
		local level_a, level_b = typed_term:unwrap_level_max()
		local level_a_value = evaluate(level_a, runtime_context)
		local level_b_value = evaluate(level_b, runtime_context)
		local oka, level_a_level = level_a_value:as_level()
		local okb, level_b_level = level_b_value:as_level()
		if not oka or not okb then
			error "wrong type for level_a or level_b"
		end
		return value.level(math.max(level_a_level, level_b_level))
	elseif typed_term:is_level_type() then
		return value.level_type
	elseif typed_term:is_star() then
		local level = typed_term:unwrap_star()
		return value.star(level)
	elseif typed_term:is_prop() then
		local level = typed_term:unwrap_prop()
		return value.prop(level)
	elseif typed_term:is_prim_tuple_type() then
		local decl = typed_term:unwrap_prim_tuple_type()
		local decl_val = evaluate(decl, runtime_context)
		return value.prim_tuple_type(decl_val)
	else
		error("evaluate: unknown kind: " .. typed_term.kind)
	end

	error("unreachable!?")
end

---@class OrderedSet
---@field set { [any]: integer }
---@field array any[]
local OrderedSet = {}

---@param t any
---@return boolean
function OrderedSet:insert(t)
	if self.set[t] == nil then
		return false
	end
	self.set[t] = #self.array + 1
	table.insert(self.array, t)
	return true
end

---@param t any
---@return boolean
function OrderedSet:insert_aux(t, ...)
	if self.set[t] == nil then
		return false
	end
	self.set[t] = #self.array + 1
	table.insert(self.array, { t, ... })
	return true
end

local ordered_set_mt = { __index = OrderedSet }

---@return OrderedSet
local function ordered_set()
	return setmetatable({ set = {}, count = 0 }, ordered_set_mt)
end

---@class TypeCheckerState
---@field pending table
---@field graph Reachability
---@field values table
---@field valcheck table
---@field usecheck table
local TypeCheckerState = {}

---@class Reachability
---@field upsets OrderedSet[]
---@field downsets OrderedSet[]
local Reachability = {}

---@return integer
function Reachability:add_node()
	local i = #self.upsets + 1 -- Account for lua tables starting at 1
	table.insert(self.upsets, ordered_set())
	table.insert(self.downsets, ordered_set())
	assert(#self.upsets == #self.downsets, "upsets must equal downsets!")
	return i
end

---@param left integer
---@param right integer
---@param queue table
---@param context any
function Reachability:add_edge(left, right, queue, context)
	assert(type(left) == "number", "left isn't an integer!")
<<<<<<< HEAD
	assert(type(right) == "number", "right isn't an integer!")
=======
	assert(type(right) == "number", "left isn't an integer!")
>>>>>>> f75118fa
	local work = { { left, right } }

	while #work > 0 do
		local l, r = table.unpack(table.remove(work))

		assert(self.downsets[l], "Can't find " .. tostring(l))
		if self.downsets[l]:insert(r) then
			assert(self.downsets[r], "Can't find " .. tostring(r))
			self.upsets[r]:insert(l)
			table.insert(queue, { l, r })

			for i, l2 in ipairs(self.upsets[l].array) do
				table.insert(work, { l2, r })
			end
			for i, r2 in ipairs(self.downsets[r].array) do
				table.insert(work, { l, r2 })
			end
		end
	end
end

local reachability_mt = { __index = Reachability }

---@return Reachability
local function reachability()
	return setmetatable({ downsets = {}, upsets = {} }, reachability_mt)
end

---@class TypeCheckerTag
local TypeCheckerTag = {
	VALUE = {},
	USAGE = {},
	VAR = {},
}
---@param val value
---@param use value
---@param context any
function TypeCheckerState:queue_work(val, use, context)
	local l = self:check_value(val, TypeCheckerTag.VALUE)
	local r = self:check_value(use, TypeCheckerTag.USAGE)
	assert(type(l) == "number", "l isn't number, instead found " .. tostring(l))
	assert(type(r) == "number", "r isn't number, instead found " .. tostring(r))
	table.insert(self.pending, { l, r, context })
end

---@param v value
---@param tag TypeCheckerTag
---@return integer
function TypeCheckerState:check_value(v, tag)
	if v:is_neutral() and v:unwrap_neutral():is_free() and v:unwrap_neutral():unwrap_free():is_metavariable() then
		local mv = v:unwrap_neutral():unwrap_free():unwrap_metavariable()
		if tag == TypeCheckerTag.VALUE then
			assert(mv.value ~= nil)
			return mv.value
		else
			assert(mv.usage ~= nil)
			return mv.usage
		end
	end

	--if v:is_neutral() then
	--error("Don't know how to process nuetral value! " .. tostring(v))
	--end

	local checker = self.valcheck
	if tag == TypeCheckerTag.USAGE then
		checker = self.usecheck
	end

	if checker[v] then
		return checker[v]
	end

	table.insert(self.values, { v, tag })
	local i = self.graph:add_node()
	assert(i == #self.values, "Value array and node array got out of sync!")
	checker[v] = i
	return i
end

---@return Metavariable
function TypeCheckerState:metavariable()
	local i = self.graph:add_node()
	local mv = setmetatable({ value = i, usage = i }, terms.metavariable_mt)
	table.insert(self.values, { mv:as_value(), TypeCheckerTag.VAR })
	assert(i == #self.values, "Value array and node array got out of sync!")
	return mv
end

---@param val value
---@param use value
---@param context any
function TypeCheckerState:flow(val, use, context)
	assert(#self.pending == 0, "pending not empty at start of flow!")
	self:queue_work(val, use, context)
	local queue = {}

	while #self.pending > 0 do
		local left, right, context = table.unpack(table.remove(self.pending))
		self.graph:add_edge(left, right, queue, context)

		-- Check if adding that edge resulted in any new type pairs needing to be checked
		while #queue > 0 do
			local l, r = table.unpack(table.remove(queue))

			local lvalue, ltag = table.unpack(self.values[l])
			local rvalue, rtag = table.unpack(self.values[r])
			if ltag == TypeCheckerTag.VALUE and rtag == TypeCheckerTag.USAGE then
				check_concrete(lvalue, rvalue, self)
			end
		end
	end

	assert(#queue == 0, "queue was not empty after flow!")
	assert(#self.pending == 0, "pending was not drained!")
	return true
end

local typechecker_state_mt = { __index = TypeCheckerState }

---@return TypeCheckerState
local function new_typechecker_state()
	return setmetatable({
		pending = {},
		graph = reachability(),
		values = {},
		valcheck = {},
		usecheck = {},
	}, typechecker_state_mt)
end

typechecker_state = new_typechecker_state()

local evaluator = {
	typechecker_state = typechecker_state,
	extract_tuple_elem_type_closures = extract_tuple_elem_type_closures,
	const_combinator = const_combinator,
	check = check,
	infer = infer,
	infer_tuple_type = infer_tuple_type,
	evaluate = evaluate,
	apply_value = apply_value,
	index_tuple_value = index_tuple_value,
	OMEGA = OMEGA,
}
internals_interface.evaluator = evaluator
return evaluator<|MERGE_RESOLUTION|>--- conflicted
+++ resolved
@@ -548,21 +548,10 @@
 		local inferred_type, inferred_usages, typed_term = infer(inferrable_term, typechecking_context)
 		-- TODO: unify!!!!
 		if inferred_type ~= goal_type then
-<<<<<<< HEAD
 			-- FIXME: needs context to avoid bugs where inferred and goal are the same neutral structurally
 			-- but come from different context thus are different
 			-- but erroneously compare equal
 			local ok, err = typechecker_state:flow(inferred_type, goal_type)
-=======
-			local ok, err
-			if inferred_type:is_neutral() then
-				ok, err = false, "inferred type is a neutral value"
-				-- TODO: add debugging dump to typechecking context that looks for placeholders inside inferred_type
-				-- then shows matching types and values in env if relevant?
-			else
-				ok, err = typechecker_state:flow(inferred_type, goal_type)
-			end
->>>>>>> f75118fa
 			if not ok then
 				print "attempting to check if terms fit for checkable_term.inferrable"
 				--for i = 2, 49 do
@@ -1792,11 +1781,7 @@
 ---@param context any
 function Reachability:add_edge(left, right, queue, context)
 	assert(type(left) == "number", "left isn't an integer!")
-<<<<<<< HEAD
 	assert(type(right) == "number", "right isn't an integer!")
-=======
-	assert(type(right) == "number", "left isn't an integer!")
->>>>>>> f75118fa
 	local work = { { left, right } }
 
 	while #work > 0 do
