
# FIXME: type of universe
# we need to wrap this, and wrap takes a type in star-10
# so we have to settle for star-9
let omega = 9
# FIXME: apparently variables aren't allowed here
#let universe = type_(omega, 1)
let universe = type_(9, 1)
let type-omega = type_(9, 0)
let type-omega+1 = type_(10, 0)

# nor expressions
####let implicit-wrap = lambda_curry ((T : type_(omega + 1, 0)))
	lambda (x : T)
		wrap T x

let implicit-wrap = lambda_curry ((T : type-omega+1))
	lambda (x : T)
		wrap T x

let implicit-unwrap = lambda_implicit (T : type-omega+1)
	lambda (x : wrapped(T))
		unwrap T x

####let implicit-unstrict-wrap = lambda_curry ((T : type-omega+1))
		lambda (x : T)
			unstrict-wrap T x

	let implicit-unstrict-unwrap = lambda_implicit (T : type-omega+1)
		lambda (x : unstrict-wrapped(T))
			unstrict-unwrap T x

let tuple-of-implicit = lambda_implicit (T : type-omega+1)
	lambda_single (xs : T)
		xs

let explicit-unwrap = unwrap
let wrap = implicit-wrap
let unwrap = implicit-unwrap
####let unstrict-wrap = implicit-unstrict-wrap
	let unstrict-unwrap = implicit-unstrict-unwrap

let host-bool-wrap            = intrinsic "return terms.strict_value.host_bool_type"      : wrapped(host-type)
let host-string-wrap          = intrinsic "return terms.strict_value.host_string_type"    : wrapped(host-type)
let host-syntax-wrap          = intrinsic "return terms.host_syntax_type"          : wrapped(host-type)
let host-environment-wrap     = intrinsic "return terms.host_environment_type"     : wrapped(host-type)
let host-goal-wrap            = intrinsic "return terms.host_goal_type"            : wrapped(host-type)
let host-inferrable-term-wrap = intrinsic "return terms.host_inferrable_term_type" : wrapped(host-type)
let host-checkable-term-wrap  = intrinsic "return terms.host_checkable_term_type"  : wrapped(host-type)
let host-lua-error-wrap       = intrinsic "return terms.host_lua_error_type"       : wrapped(host-type)

let host-bool            = unwrap(host-bool-wrap)
let host-string          = unwrap(host-string-wrap)
let host-syntax          = unwrap(host-syntax-wrap)
let host-environment     = unwrap(host-environment-wrap)
let host-goal            = unwrap(host-goal-wrap)
let host-inferrable-term = unwrap(host-inferrable-term-wrap)
let host-checkable-term  = unwrap(host-checkable-term-wrap)
let host-lua-error       = unwrap(host-lua-error-wrap)

let srel = lambda_implicit (U : type-omega+1)
	unwrap
		intrinsic
			""""
				return U.notail(evaluator.gen_base_operator("#srel", function(target)
					return U.notail(terms.typed_term.srel_type(target))
				end))
			:
			wrapped (forall ((target : U)) -> (rel : U))

let variance = lambda_implicit (U : type-omega+1)
	unwrap
		intrinsic
			""""
				return U.notail(evaluator.gen_base_operator("#variance", function(target)
					return U.notail(terms.typed_term.variance_type(target))
				end))
			:
			wrapped (forall ((target : U)) -> (res : U))

let subtyping = intrinsic "return evaluator.UniverseOmegaRelation" : srel(type-omega)

let tuple-desc-type = lambda_implicit (U : universe)
	unwrap
		intrinsic
			""""
				return U.notail(evaluator.gen_base_operator("#tuple-desc-type", function(a_universe)
					return U.notail(terms.typed_term.tuple_desc_type(a_universe))
				end))
			:
			wrapped (forall ((a-universe : U)) -> (desc : U))

let tuple-desc-relation = intrinsic "return evaluator.TupleDescRelation" : srel(tuple-desc-type(type-omega))

let _|_ = lambda_implicit (U : type-omega+1)
	unwrap
		intrinsic
			""""
				return U.notail(evaluator.gen_base_operator("#union", function(left, right)
					return U.notail(terms.typed_term.union_type(left, right))
				end))
			:
			wrapped (forall (left : U, right : U) -> (union : U))

let _&_ = lambda_implicit (U : type-omega+1)
	unwrap
		intrinsic
			""""
				return U.notail(evaluator.gen_base_operator("#intersection", function(left, right)
					return U.notail(terms.typed_term.intersection_type(left, right))
				end))
			:
			wrapped (forall (left : U, right : U) -> (intersection : U))

let covariant = lambda_curry (U : universe, a : U)
	unwrap
		intrinsic
			""""
				return U.notail(evaluator.gen_base_operator("#covariant", function(rel)
					local positive = terms.typed_term.literal(terms.strict_value.host_value(true))
					return U.notail(terms.typed_term.variance_cons(positive, rel))
				end))
			:
			wrapped (forall ((rel : srel(a))) -> (covariant-rel : variance(a)))

let contravariant = lambda_curry (U : universe, a : U)
	unwrap
		intrinsic
			""""
				return U.notail(evaluator.gen_base_operator("#contravariant", function(rel)
					local positive = terms.typed_term.literal(terms.strict_value.host_value(false))
					return U.notail(terms.typed_term.variance_cons(positive, rel))
				end, "rel"))
			:
			wrapped (forall ((rel : srel(a))) -> (contravariant-rel : variance(a)))


let tuple-type = lambda_implicit (U : universe)
	unwrap
		intrinsic
			""""
				return U.notail(evaluator.gen_base_operator("#tuple-type", function(desc)
					return U.notail(terms.typed_term.tuple_type(desc))
				end, "desc"))
			:
			wrapped (forall ((desc : tuple-desc-type(U))) -> (T : U))

let host-tuple-type =
	unwrap
		intrinsic
			""""
				return U.notail(evaluator.gen_base_operator("#host-tuple-type", function(desc)
					return U.notail(terms.typed_term.host_tuple_type(desc))
				end, "desc"))
			:
			wrapped (forall ((desc : tuple-desc-type(host-type))) -> (T : host-type))

let host-family-sig-variances = lambda (signature : type_(1, 0))
	let inner = intrinsic
		""""
			return base_env.convert_sig
		:
		host-func-type ((signature : wrapped(type_(1, 0)))) -> ((srel_type : wrapped(type_(1, 0))))
	let (srels-t) = inner(wrap(signature))
	unwrap(srels-t)

let host-string-concat = intrinsic "return function(a, b) return U.notail(a .. b) end" :
	host-func-type (a : host-string, b : host-string) -> ((c : host-string))

# TODO: now that we have effectful programs, work to switch this into using an effect to serialize the operations
# lmao bootstrapping problem
let host-unique-id-wrap = intrinsic
	""""
		local id = { name = "unique_id" }
		evaluator.register_host_srel(id, evaluator.IndepTupleRelation({}))
		return U.notail(terms.strict_value.host_user_defined_type(id, terms_gen.declare_array(terms.strict_value)()))
	:
	wrapped(host-type)
let host-unique-id = unwrap(host-unique-id-wrap)
let new-host-unique-id = lambda (name : host-string)
	let source0 = "return { name = \""
	let (source1) = host-string-concat(source0, name)
	let (source2) = host-string-concat(source1, "\" }")
	intrinsic source2 : host-unique-id

let new-host-type-family = lambda (unique-id : host-unique-id, signature : type_(1, 0), variance : host-family-sig-variances(signature))
	let inner = intrinsic
		""""
			return base_env.new_host_type_family
		:
		host-func-type (
				unique-id  : host-unique-id,
				signature_ : wrapped(type_(1, 0)),
				variance_  : wrapped(host-family-sig-variances(unwrap(signature_))))
			->
			((family : wrapped(unwrap(signature_))))
	let (family) = inner(unique-id, wrap(signature), wrap(variance))
	unwrap(family)
let new-host-type = lambda (unique-id : host-unique-id)
	let Tfam = new-host-type-family unique-id
		forall () -> (T : host-type)
		tuple-of-implicit()
	Tfam()

##### SNIP STARTING FROM host-array-type #####





##### GLSL PRELUDE START HERE #####

let glsl-bool = host-bool
let glsl-float = host-number
let glsl-vec2 = new-host-type(new-host-unique-id("glsl-vec2"))
let glsl-vec3 = new-host-type(new-host-unique-id("glsl-vec3"))
let glsl-vec4 = new-host-type(new-host-unique-id("glsl-vec4"))
let glsl-mat4 = new-host-type(new-host-unique-id("glsl-mat4"))

<<<<<<< HEAD
let host-add-float = intrinsic
	""""
		local host_add_float = function(l, r) return l + r end
		glsl_registry[host_add_float] = function(pp, varnames, l, r)
			pp:unit("(")
			pp:any(l, varnames)
			pp:unit(" + ")
			pp:any(r, varnames)
			pp:unit(")")
		end
		return host_add_float
	:
	host-func-type (left : glsl-float, right : glsl-float) -> ((sum : glsl-float))
let _+_ = lambda (left : glsl-float, right : glsl-float)
	let (sum) = host-add-float(left, right)
	sum
=======
let extract-prog-host-tuple-type-inner =
	intrinsic
		""""
			return function(prog_type)
				local effect, base = prog_type:unwrap_program_type()
				return base
			end
		:
		host-func-type (t : wrapped(type), valid : only-accept-prog-host-tuples(t)) -> (res : wrapped(type), valid : only-accept-host-tuples(res))
let extract-prog-host-tuple-type =
	lambda (t : type, valid : only-accept-prog-host-tuples(wrap(t)))
		let (res valid) = extract-prog-host-tuple-type-inner(wrap(t), valid)
		tuple-of-implicit(unwrap(res), valid)

let rebuild-prog-type-inner =
	intrinsic
		""""
			return function(prog_type, valid, new_base)
				local effect, base = prog_type:unwrap_program_type()
				return U.notail(terms.strict_value.program_type(effect, new_base))
			end
		:
		host-func-type (t : wrapped(type), valid : only-accept-prog-host-tuples(t), b : wrapped(type)) -> ((res : wrapped(type)))
let rebuild-prog-type =
	lambda (t : type, valid : only-accept-prog-host-tuples(wrap(t)), b : type)
		let (res) = rebuild-prog-type-inner(wrap(t), valid, wrap(b))
		unwrap(res)

####let host-tuple-to-tuple-inner =
		intrinsic
			""""
				return function(_type, _valid, val)
					local elems = val:unwrap_host_tuple_value()
					local vals = terms_gen.declare_array(terms.strict_value)()
					for _, v in ipairs(elems) do
						vals:append(terms.strict_value.host_value(v))
					end
					return U.notail(terms.strict_value.tuple_value(vals))
				end
			:
			host-func-type (
					t     : wrapped(type),
					valid : only-accept-host-tuples(t),
					val   : wrapped(unwrap(t)))
				->
				((res : wrapped(host-tuple-type-to-tuple-type(unwrap(t), valid))))

	let host-tuple-to-tuple =
		lambda (t : wrapped(type), valid : only-accept-host-tuples(t), val : unwrap(t))
			let (res) = host-tuple-to-tuple-inner(t, valid, wrap(val))
			unwrap(res)

let host-tuple-to-tuple =
	lambda_implicit (desc : tuple-desc-type(host-type))
		lambda (xs : host-tuple-type(desc))
			let inner = intrinsic
				""""
					return function(val)
						local elems = val:unwrap_host_tuple_value()
						local vals = terms_gen.declare_array(terms.strict_value)()
						for _, v in ipairs(elems) do
							vals:append(terms.strict_value.host_value(v))
						end
						return U.notail(terms.strict_value.tuple_value(vals))
					end
				:
				host-func-type ((
						val   : wrapped(host-tuple-type(desc))))
					->
					((res : wrapped(tuple-type(desc))))
			let (res) = inner(wrap(xs))
			the tuple-type(desc) unwrap(res)

let tuple-to-host-tuple =
	lambda_implicit (desc : tuple-desc-type(host-type))
		lambda (xs : tuple-type(desc))
			let inner =
				intrinsic
					""""
						return function(val) return base_env.tuple_to_host_tuple_inner(nil, nil, val) end
					:
					host-func-type ((val : wrapped(tuple-type(desc)))) -> ((res : wrapped(host-tuple-type(desc))))
			let (res) = inner(wrap(xs))
			unwrap(res)

let only-accept-host-funcs-inner-host =
	intrinsic
		""""
			---@param subject strict_value
			---@param consequent strict_value
			---@param alternate strict_value
			---@return strict_value
			local function check_host_func(subject, consequent, alternate)
				if subject:is_host_function_type() then
					local param, result, info = subject:unwrap_host_function_type()
					if not info:is_result_info() then
						error "stuck result info? broken function type?"
					end
					local info_inner = info:unwrap_result_info()
					local purity = info_inner:unwrap_result_info()
					if purity:is_pure() then
						return consequent
					else
						return alternate
					end
				else
					return alternate
				end
			end
			return check_host_func
		:
		host-func-type (subject : wrapped(type), consequent : wrapped(host-type), alternate : wrapped(host-type)) -> ((result : wrapped(host-type)))

let only-accept-host-funcs-inner =
	lambda (subject : wrapped(type), consequent : host-type, alternate : host-type)
		let (res) =
			only-accept-host-funcs-inner-host
				subject
				wrap consequent
				wrap alternate
		unwrap res
let only-accept-host-funcs =
	lambda (subject : wrapped(type))
		only-accept-host-funcs-inner
			subject
			host-unit
			wrapped void

let only-accept-host-funcprogs-inner-host =
	intrinsic
		""""
			local function check_host_func(subject, consequent, alternate)
				if subject:is_host_function_type() then
					local param, result, info = subject:unwrap_host_function_type()
					if not info:is_result_info() then
						error "stuck result info? broken function type?"
					end
					local info_inner = info:unwrap_result_info()
					if info_inner.purity:is_effectful() then
						return consequent
					else
						return alternate
					end
				else
					return alternate
				end
			end
			return check_host_func
		:
		host-func-type (subject : wrapped(type), consequent : wrapped(host-type), alternate : wrapped(host-type)) -> ((result : wrapped(host-type)))

let only-accept-host-funcprogs-inner =
	lambda (subject : wrapped(type), consequent : host-type, alternate : host-type)
		let (res) =
			only-accept-host-funcprogs-inner-host
				subject
				wrap consequent
				wrap alternate
		unwrap res
let only-accept-host-funcprogs =
	lambda (subject : wrapped(type))
		only-accept-host-funcprogs-inner
			subject
			host-unit
			wrapped void

let only-accept-funcs-inner-host =
	intrinsic
		""""
			local function check_host_func(subject, consequent, alternate)
				if subject:is_pi() then
					return consequent
				else
					return alternate
				end
			end
			return check_host_func
		:
		host-func-type (subject : wrapped(type), consequent : wrapped(host-type), alternate : wrapped(host-type)) -> ((result : wrapped(host-type)))

let only-accept-funcs-inner =
	lambda (subject : wrapped(type), consequent : host-type, alternate : host-type)
		let (res) =
			only-accept-funcs-inner-host
				subject
				wrap consequent
				wrap alternate
		unwrap res
let only-accept-funcs =
	lambda ((subject : wrapped(type)))
		only-accept-funcs-inner
			subject
			host-unit
			wrapped void

let get-host-func-arg =
	lambda (subject : type, valid : only-accept-host-funcs(wrap(subject)))
		let inner =
			intrinsic
				""""
					local function get_host_func_arg(subject, valid)
						local param_type, result_type, result_info = subject:unwrap_host_function_type()
						return param_type, nil
					end
					return get_host_func_arg
				:
				host-func-type (subject_ : wrapped(type), valid : only-accept-host-funcs(subject_)) -> (result : wrapped(type), valid : only-accept-host-tuples(result))
		let (res, resvalid) = inner(wrap(subject), valid)
		tuple-of-implicit unwrap(res) resvalid

let get-host-funcprog-arg =
	lambda (subject : type, valid : only-accept-host-funcprogs(wrap(subject)))
		let inner =
			intrinsic
				""""
					local function get_host_func_arg(subject, valid)
						local param_type, result_type, result_info = subject:unwrap_host_function_type()
						return param_type, nil
					end
					return get_host_func_arg
				:
				host-func-type (subject : wrapped(type), valid : only-accept-host-funcprogs(subject)) -> (result : wrapped(type), valid : only-accept-host-tuples(result))
		let (res, resvalid) = inner(wrap(subject), valid)
		tuple-of-implicit unwrap(res) resvalid

let just-args =
	lambda (subject : type, valid : only-accept-host-funcs(wrap(subject)))
		let (result, valid) = get-host-func-arg(subject, valid)
		result

let func-result-info = new-host-type(new-host-unique-id("func-result-info"))

let get-host-func-result-info-inner =
	intrinsic
		""""
			local function get_host_func_arg(subject, valid)
				local param_type, result_type, result_info = subject:unwrap_host_function_type()
				return result_info
			end
			return get_host_func_arg
		:
		host-func-type (subject : wrapped(type), valid : only-accept-host-funcs(subject)) -> ((result : wrapped(func-result-info)))
let get-host-func-result-info =
	lambda (subject : type, valid : only-accept-host-funcs(wrap(subject)))
		let (res) = get-host-func-result-info-inner(wrap(subject), valid)
		unwrap(res)

let set-func-result-info =
	lambda (subject : type, valid : only-accept-funcs(wrap(subject)), resinf : func-result-info)
		let inner = intrinsic
			""""
				local function get_host_func_arg(subject, valid, new_result_info)
					local param_type, param_info, result_type, result_info = subject:unwrap_pi()
					return U.notail(terms.strict_value.pi(param_type, param_info, result_type, new_result_info))
				end
				return get_host_func_arg
			:
			host-func-type (subject : wrapped(type), valid : only-accept-funcs(subject), resinf : wrapped(func-result-info)) -> ((result : wrapped(type)))
		let (res) = inner(wrap(subject), valid, wrap(resinf))
		unwrap(res)

let func-conv-res-type =
	lambda (argtype : type)
		forall (arg : argtype) -> (res : type, valid : only-accept-host-tuples(wrap(res)))
let funcprog-conv-res-type =
	lambda (argtype : type)
		forall (arg : argtype) -> (res : type, valid : only-accept-prog-host-tuples(wrap(res)))

let get-host-func-res =
	lambda (subject : type, valid : only-accept-host-funcs(wrap(subject)))
		let inner = intrinsic
			""""
				return base_env.get_host_func_res
			:
			host-func-type (subject_ : wrapped(type), valid_ : only-accept-host-funcs(subject_)) -> ((results : wrapped(func-conv-res-type(just-args(unwrap(subject_), valid_)))))
		let (res) = inner(wrap(subject), valid)
		unwrap(res)

let get-host-funcprog-res =
	lambda (subject : type, valid : only-accept-host-funcprogs(wrap(subject)))
		let inner =
			intrinsic
				""""
					return base_env.get_host_func_res
				:
				host-func-type (subject : wrapped(type), valid : only-accept-host-funcprogs(subject)) -> ((results : wrapped(funcprog-conv-res-type(just-args(unwrap(subject), valid)))))
		let (res) = inner(wrap(subject), valid)
		unwrap(res)

let func-to-host-func =
	lambda_curry (arg-desc : tuple-desc-type(host-type), res-desc : (forall (x : tuple-type(arg-desc)) -> (r : tuple-desc-type(host-type))))
		let ft = forall (args : tuple-type(arg-desc)) -> (res : tuple-type(apply(res-desc, args)))
		let hft = host-func-type (args : host-tuple-type(arg-desc)) -> (res : host-tuple-type(apply(res-desc, host-tuple-to-tuple(args))))
		lambda (f : ft)
			let inner = intrinsic
				""""
					return function(afn)
						return function(...)
							local args = table.pack(...)
							local conv_args = terms_gen.declare_array(terms.flex_value)()
							for i = 1, args.n do
								conv_args:append(terms.flex_value.host_value(args[i]))
							end
							local res = evaluator.apply_value(terms.flex_value.strict(afn), terms.flex_value.tuple_value(conv_args), terms.typechecking_context())
							if not res:is_tuple_value() then
								error "alicorn function converted to native function has failed to create a real value"
							end
							local elems = {}
							for i, v in res:unwrap_tuple_value():ipairs() do
								elems[i] = v:unwrap_host_value()
							end
							return table.unpack(elems)
						end
					end
				:
				host-func-type ((arg : wrapped(ft))) -> ((res : hft))
			let (res) = inner(wrap(f))
			the hft res

####let host-func-type-to-func-type =
		lambda (T : type, valid : only-accept-host-funcs(wrap(T)))
			let (oldargs oldargs-valid) = get-host-func-arg(T, valid)
			let newargs = host-tuple-type-to-tuple-type(oldargs, oldargs-valid)
			let orig-results = get-host-func-res(T, valid)
			let orig-result-info = get-host-func-result-info(T, valid)

			let new-results =
				lambda (args : newargs)
					let ptuple = tuple-to-host-tuple(oldargs, oldargs-valid, args)
					let (oldres oldres-valid) = apply(orig-results, ptuple)
					let newres = host-tuple-type-to-tuple-type(oldres, oldres-valid)
					newres

			let new-func-type = forall (x : newargs) -> (y : new-results(x))
			let final-func-type = set-func-result-info(new-func-type, host-nil, orig-result-info)
			final-func-type

####let host-funcprog-type-to-funcprog-type =
		lambda (T : type, valid : only-accept-host-funcprogs(wrap(T)))
			let (oldargs oldargs-valid) = get-host-funcprog-arg(T, valid)
			let newargs = host-tuple-type-to-tuple-type(oldargs, oldargs-valid)
			let orig-results = get-host-funcprog-res(T, valid)
			let orig-result-info = get-host-func-result-info(T, valid)

			let new-results =
				lambda (args : newargs)
					let ptuple = tuple-to-host-tuple(oldargs, oldargs-valid, args)
					let (oldres oldres-valid) = apply(orig-results, ptuple)
					let (extractres extractres-valid) = extract-prog-host-tuple-type(oldres, oldres-valid)
					let newres = host-tuple-type-to-tuple-type(extractres, extractres-valid)
					rebuild-prog-type(oldres, oldres-valid, newres)

			let new-func-type = forall (x : newargs) -> (y : new-results(x))
			let final-func-type = set-func-result-info(new-func-type, host-nil, orig-result-info)
			final-func-type

####let func-to-host-func-inner =
		intrinsic
			""""
				return function(_type, _valid, afn)
					return function(...)
						local args = table.pack(...)
						local conv_args = terms_gen.declare_array(terms.strict_value)()
						for i = 1, args.n do
							conv_args:append(terms.strict_value.host_value(args[i]))
						end
						local res = evaluator.apply_value(afn, terms.strict_value.tuple_value(conv_args), terms.typechecking_context())
						if not res:is_tuple_value() then
							error "alicorn function converted to native function has failed to create a real value"
						end
						local elems = {}
						for i, v in res:unwrap_tuple_value():ipairs() do
							elems[i] = v:unwrap_host_value()
						end
						return table.unpack(elems)
					end
				end
			:
			host-func-type (T : wrapped(host-type), valid : only-accept-host-funcs(T), fn : wrapped(host-func-type-to-func-type(unwrap(T), valid))) -> ((res-fn : unwrap(T)))

####let func-to-host-func =
		lambda (T : host-type, valid : only-accept-host-funcs(wrap(T)), fn : host-func-type-to-func-type(T, valid))
			let (res) = func-to-host-func-inner(wrap(T), valid, wrap(fn))
			res #TODO figure out why `unwrap(res) here doesn't make a nice type error but fails

# TODO rewrite to handle new flex values
####let funcprog-to-host-funcprog-inner =
		intrinsic
			""""
				return function(_type, _valid, afn)
					return function(...)
						local args = {...}
						local nargs = select("#", ...)
						local conv_args = terms_gen.declare_array(terms.flex_value)()
						for i = 1, nargs do
							conv_args:append(terms.flex_value.host_value(args[i]))
						end
						local res = evaluator.execute_program(evaluator.apply_value(afn, terms.flex_value.tuple_value(conv_args), terms.typechecking_context()))
						if not res:is_tuple_value() then
							print(res)
							error  "alicorn function converted to native function has failed to create a real value"
						end
						local elems = {}
						for i, v in res:unwrap_tuple_value():ipairs() do
							elems[i] = v:unwrap_host_value()
						end
						return table.unpack(elems)
					end
				end
			:
			host-func-type (T : wrapped(host-type), valid : only-accept-host-funcprogs(T), fn : wrapped(host-funcprog-type-to-funcprog-type(unwrap(T), valid))) -> ((res-fn : unwrap(T)))
>>>>>>> 2bafd574

let host-sub-float = intrinsic
	""""
		local host_sub_float = function(l, r) return l - r end
		glsl_registry[host_sub_float] = function(pp, varnames, l, r)
			pp:unit("(")
			pp:any(l, varnames)
			pp:unit(" - ")
			pp:any(r, varnames)
			pp:unit(")")
		end
		return host_sub_float
	:
	host-func-type (left : glsl-float, right : glsl-float) -> ((difference : glsl-float))
let _-_ = lambda (left : glsl-float, right : glsl-float)
	let (difference) = host-sub-float(left, right)
	difference

let host-mul-float = intrinsic
	""""
		local host_mul_float = function(l, r) return l * r end
		glsl_registry[host_mul_float] = function(pp, varnames, l, r)
			pp:unit("(")
			pp:any(l, varnames)
			pp:unit(" * ")
			pp:any(r, varnames)
			pp:unit(")")
		end
		return host_mul_float
	:
	host-func-type (left : glsl-float, right : glsl-float) -> ((product : glsl-float))
let _*_ = lambda (left : glsl-float, right : glsl-float)
	let (product) = host-mul-float(left, right)
	product

let host-mul-vec2 = intrinsic
	""""
		local host_mul_float2 = function(l, r) return setmetatable({
				x = l.x * r.x,
				y = l.y * r.y,
			}, glsl_registry["vec2"]) end
		glsl_registry[host_mul_float2] = function(pp, varnames, l, r)
			pp:unit("(")
			pp:any(l, varnames)
			pp:unit(" * ")
			pp:any(r, varnames)
			pp:unit(")")
		end
		return host_mul_float2
	:
	host-func-type (left : glsl-vec2, right : glsl-vec2) -> ((product : glsl-vec2))
let _*:2_ = lambda (left : glsl-vec2, right : glsl-vec2)
	let (product) = host-mul-vec2(left, right)
	product

let host-div-float = intrinsic
	""""
		local host_div_float = function(l, r) return l / r end
		glsl_registry[host_div_float] = function(pp, varnames, l, r)
			pp:unit("(")
			pp:any(l, varnames)
			pp:unit(" / ")
			pp:any(r, varnames)
			pp:unit(")")
		end
		return host_div_float
	:
	host-func-type (left : glsl-float, right : glsl-float) -> ((quotient : glsl-float))
let _/_ = lambda (left : glsl-float, right : glsl-float)
	let (quotient) = host-div-float(left, right)
	quotient

let host-lt-float = intrinsic
	""""
		local host_lt_float = function(l, r) return l < r end
		glsl_registry[host_lt_float] = function(pp, varnames, l, r)
			pp:unit("(")
			pp:any(l, varnames)
			pp:unit(" < ")
			pp:any(r, varnames)
			pp:unit(")")
		end
		return host_lt_float
	:
	host-func-type (left : glsl-float, right : glsl-float) -> ((result : glsl-bool))
let _<_ = lambda (left : glsl-float, right : glsl-float)
	let (result) = host-lt-float(left, right)
	result

<<<<<<< HEAD
let host-gt-float = intrinsic
=======
let tuple-desc-concat-indep = lambda_implicit (U : universe)
	unwrap
		intrinsic
			""""
				return U.notail(evaluator.gen_base_operator("#tuple-desc-concat", function(prefix, suffix)
					return U.notail(terms.typed_term.tuple_desc_concat_indep(prefix, suffix))
				end))
			:
			wrapped (forall (pfx : tuple-desc-type(U), sfx : tuple-desc-type(U)) -> (res : tuple-desc-type(U)))
let tuple-concat = lambda (
		U    : universe,
		head : tuple-desc-type(U),
		tail : tuple-desc-type(U),
		hd   : tuple-type(head),
		tl   : tuple-type(tail))
	let inner = intrinsic
		""""
			local value_array = terms_gen.declare_array(terms.strict_value)
			local function tuple_concat(head, tail)
				local head_elements = head:unwrap_tuple_value()
				local tail_elements = tail:unwrap_tuple_value()
				local new_elements = value_array()
				for _, e in head_elements:ipairs() do
					new_elements:append(e)
				end
				for _, e in tail_elements:ipairs() do
					new_elements:append(e)
				end
				return U.notail(terms.strict_value.tuple_value(new_elements))
			end
			return tuple_concat
		:
		host-func-type (hd : wrapped(tuple-type(head)), tl : wrapped(tuple-type(tail))) -> ((cat : wrapped(tuple-type(tuple-desc-concat-indep(head, tail)))))
	let (cat) = inner(wrap(hd), wrap(tl))
	unwrap(cat)
let host-tuple-concat = lambda (
		head : tuple-desc-type(host-type),
		tail : tuple-desc-type(host-type),
		hd   : host-tuple-type(head),
		tl   : host-tuple-type(tail))
	let inner = intrinsic
		""""
			local value_array = terms_gen.declare_array(terms_gen.any_lua_type)
			local function host_tuple_concat(head, tail)
				local head_elements = head:unwrap_host_tuple_value()
				local tail_elements = tail:unwrap_host_tuple_value()
				local new_elements = value_array()
				for _, e in head_elements:ipairs() do
					new_elements:append(e)
				end
				for _, e in tail_elements:ipairs() do
					new_elements:append(e)
				end
				return U.notail(terms.strict_value.host_tuple_value(new_elements))
			end
			return host_tuple_concat
		:
		host-func-type (
				hd : wrapped(host-tuple-type(head)),
				tl : wrapped(host-tuple-type(tail)))
			->
			((cat : wrapped(host-tuple-type(tuple-desc-concat-indep(head, tail)))))
	let (cat) = inner(wrap(hd), wrap(tl))
	unwrap(cat)

# TODO rewrite for new flex_values
####let host-number-fold-indep = lambda_implicit (T : type-omega)
		let inner =
			intrinsic
				""""
					local value_array = terms_gen.declare_array(terms.flex_value)
					return function(n, f, acc)
						for i = n, 1, -1 do
							acc = evaluator.apply_value(f, terms.flex_value.tuple_value(value_array(terms.flex_value.host_value(i), acc)), terms.typechecking_context())
						end
						return acc
					end
				:
				host-func-type  (
						n : host-number,
						f : (wrapped (forall (i : host-number, acc : T) -> (resacc : T)) ),
						acc : wrapped(T))
					->
					((fold : wrapped(T)))
		lambda (n : host-number, f : (forall (i : host-number, acc : T) -> (resacc : T)), acc : T)
			let  (fold) = inner(n, wrap(f), wrap(acc))
			unwrap(fold)

let host-number-fold-indep = lambda_implicit (T : type-omega)
	unwrap
		intrinsic
			""""
				return U.notail(evaluator.gen_base_operator("#int-fold", function(num, func, acc)
					return U.notail(terms.typed_term.host_int_fold(num, func, acc))
				end))
			:
			wrapped((forall (n : host-number, f : (forall (i : host-number, acc : T) -> (resacc : T)), acc : T) -> (res : T)))

let duplicate-tuple-desc = lambda_implicit (U : universe)
	lambda (n : host-number, T : U)
		host-number-fold-indep
			n
			lambda (i : host-number, acc : tuple-desc-type(U))
				tuple-desc-concat-indep
					acc
					tuple-desc-singleton U T
			tuple-desc-empty U

let host-array-from-tuple = lambda_implicit (T : host-type)
	lambda (size : host-number, tuple : host-tuple-type(duplicate-tuple-desc(size, T)))
		let inner =
			intrinsic
				""""
					return function(tuple)
						local elements = tuple:unwrap_host_tuple_value(tuple)
						return {elements:unpack()}
					end
				:
				host-func-type ((tuple : wrapped(host-tuple-type(duplicate-tuple-desc(size, T))))) -> ((res : host-array-type(T)))
		let (array) = inner(wrap(tuple))
		array

let make-host-array = lambda_implicit (T : host-type)
	lambda (size : host-number)
		let input-desc = duplicate-tuple-desc(size, T)
		let host-input-type = host-tuple-type(input-desc)
		let input-type = tuple-type(input-desc)
		let inner =
			intrinsic
				""""
					return function(tuple)
						local elements = tuple:unwrap_host_tuple_value(tuple)
						return {elements:unpack()}
					end
				:
				host-func-type ((tuple : wrapped(host-input-type))) -> ((res : host-array-type(T)))
		lambda_single (elems : input-type)
			let host-elems = tuple-to-host-tuple(elems)
			let (array) = inner(wrap(host-elems))
			array

let test-array = (make-host-array(4) 0.0 0.0 0.0 0.0)

## syntax matcher and operative stuff

let host-literal = new-host-type(new-host-unique-id("literal"))

let host-expression-args = new-host-type(new-host-unique-id("expression-args"))
let expression-args-new = intrinsic "return alicorn_expressions.ExpressionArgs.new" :
	host-func-type (goal : host-goal, env : host-environment) -> ((args : host-expression-args))

let host-shadow-environment = new-host-type(new-host-unique-id("shadow-environment"))
let host-purity = new-host-type(new-host-unique-id("purity"))
let enter-block = intrinsic
>>>>>>> 2bafd574
	""""
		local host_gt_float = function(l, r) return l > r end
		glsl_registry[host_gt_float] = function(pp, varnames, l, r)
			pp:unit("(")
			pp:any(l, varnames)
			pp:unit(" > ")
			pp:any(r, varnames)
			pp:unit(")")
		end
		return host_gt_float
	:
	host-func-type (left : glsl-float, right : glsl-float) -> ((result : glsl-bool))
let _>_ = lambda (left : glsl-float, right : glsl-float)
	let (result) = host-gt-float(left, right)
	result

let host-clamp = intrinsic
	""""
		local host_clamp = function(x, minVal, maxVal)
			if x < minVal then
				return minVal
			elseif x > maxVal then
				return maxVal
			else
				return x
			end
		end
		glsl_registry[host_clamp] = function(pp, varnames, x, minVal, maxVal)
			pp:unit("clamp(")
			pp:any(x, varnames)
			pp:unit(", ")
			pp:any(minVal, varnames)
			pp:unit(", ")
			pp:any(maxVal, varnames)
			pp:unit(")")
		end
		return host_clamp
	:
	host-func-type (x : glsl-float, minVal : glsl-float, maxVal : glsl-float) -> ((clamped : glsl-float))
let clamp = lambda (x : glsl-float, minVal : glsl-float, maxVal : glsl-float)
	let (clamped) = host-clamp(x, minVal, maxVal)
	clamped

let host-max = intrinsic
	""""
		local host_max = function(x, minVal)
			if x < minVal then
				return minVal
			else
				return x
			end
		end
		glsl_registry[host_max] = function(pp, varnames, x, minVal)
			pp:unit("max(")
			pp:any(x, varnames)
			pp:unit(", ")
			pp:any(minVal, varnames)
			pp:unit(")")
		end
		return host_max
	:
	host-func-type (x : glsl-float, maxVal : glsl-float) -> ((maxed : glsl-float))
let max = lambda (x : glsl-float, maxVal : glsl-float)
	let (maxed) = host-max(x, maxVal)
	maxed

let host-min = intrinsic
	""""
		local host_min = function(x, minVal)
			if x > minVal then
				return minVal
			else
				return x
			end
		end
		glsl_registry[host_min] = function(pp, varnames, x, minVal)
			pp:unit("min(")
			pp:any(x, varnames)
			pp:unit(", ")
			pp:any(minVal, varnames)
			pp:unit(")")
		end
		return host_min
	:
	host-func-type (x : glsl-float, minVal : glsl-float) -> ((mined : glsl-float))
let min = lambda (x : glsl-float, minVal : glsl-float)
	let (mined) = host-min(x, minVal)
	mined
	
let host-ternary = intrinsic
	""""
		local host_ternary = function(condition, consequent, alternate)
			if condition then
				return consequent
			else
				return alternate
			end
		end
		glsl_registry[host_ternary] = function(pp, varnames, condition, consequent, alternate)
			pp:unit("(")
			pp:any(condition, varnames)
			pp:unit(" ? ")
			pp:any(consequent, varnames)
			pp:unit(" : ")
			pp:any(alternate, varnames)
			pp:unit(")")
		end
		return host_ternary
	:
	host-func-type (condition : glsl-bool, consequent : glsl-float, alternate : glsl-float) -> ((result : glsl-float))
let ternary = lambda (condition : glsl-bool, consequent : glsl-float, alternate : glsl-float)
	let (result) = host-ternary(condition, consequent, alternate)
	result

let host-fwidth = intrinsic
	""""
		-- This returns the derivative of the values relative to the current surface dimensions, which is not possible to do here
		local host_fwidth = function(v) return 1.0	end
		glsl_registry[host_fwidth] = function(pp, varnames, v)
			pp:unit("fwidth(")
			pp:any(v, varnames)
			pp:unit(")")
		end
		return host_fwidth
	:
	host-func-type ((v : glsl-float)) -> ((result : glsl-float))
let fwidth = lambda (v : glsl-float)
	let (result) = host-fwidth(v)
	result

let host-length = intrinsic
	""""
		local host_length = function(v) return math.sqrt(v.x * v.x + v.y * v.y) end
		glsl_registry[host_length] = function(pp, varnames, v)
			pp:unit("length(")
			pp:any(v, varnames)
			pp:unit(")")
		end
		return host_length
	:
	host-func-type ((v : glsl-vec2)) -> ((result : glsl-float))
let length = lambda (v : glsl-vec2)
	let (result) = host-length(v)
	result

<<<<<<< HEAD
let host-mk-vec2 = intrinsic
	""""
		local vec2_mt = {}
		local host_mk_vec2 = function(x, y) return setmetatable({ x = x, y = y }, vec2_mt) end
		glsl_registry[host_mk_vec2] = function(pp, varnames, x, y)
			pp:unit("vec2(")
			pp:any(x, varnames)
			pp:unit(", ")
			pp:any(y, varnames)
			pp:unit(")")
		end
		glsl_registry[vec2_mt] = function(pp, vec, varnames)
			return glsl_registry[host_mk_vec2](pp, varnames, vec.x, vec.y)
		end
		glsl_registry["vec2"] = vec2_mt
		return host_mk_vec2
	:
	host-func-type (x : glsl-float, y : glsl-float) -> ((vec : glsl-vec2))
let mk-vec2 = lambda (x : glsl-float, y : glsl-float)
	let (vec) = host-mk-vec2(x, y)
	vec

let host-get-vec2-x = intrinsic
	""""
		local host_get_vec2_x = function(vec) return vec.x end
		glsl_registry[host_get_vec2_x] = function(pp, varnames, vec)
			pp:any(vec, varnames)
			pp:unit(".x")
		end
		return host_get_vec2_x
	:
	host-func-type ((vec : glsl-vec2)) -> ((x : glsl-float))
let host-get-vec2-y = intrinsic
	""""
		local host_get_vec2_y = function(vec) return vec.y end
		glsl_registry[host_get_vec2_y] = function(pp, varnames, vec)
			pp:any(vec, varnames)
			pp:unit(".y")
		end
		return host_get_vec2_y
	:
	host-func-type ((vec : glsl-vec2)) -> ((y : glsl-float))
let split-vec2 = lambda (vec : glsl-vec2)
	let (x) = host-get-vec2-x(vec)
	let (y) = host-get-vec2-y(vec)
	tuple-of-implicit(x, y)

let host-add-vec2 = intrinsic
	""""
		local host_add_vec2 = function(l, r)
			return setmetatable({
				x = l.x + r.x,
				y = l.y + r.y,
			}, glsl_registry["vec2"])
		end
		glsl_registry[host_add_vec2] = function(pp, varnames, l, r)
			pp:unit("(")
			pp:any(l, varnames)
			pp:unit(" + ")
			pp:any(r, varnames)
			pp:unit(")")
		end
		return host_add_vec2
	:
	host-func-type (left : glsl-vec2, right : glsl-vec2) -> ((sum : glsl-vec2))
let add-vec2 = lambda (left : glsl-vec2, right : glsl-vec2)
	let (sum) = host-add-vec2(left, right)
	sum

let host-add-vec4 = intrinsic
=======
let new-operative = lambda (userdata : host-type, ud : userdata, handler : operative-handler-type(userdata))
	let inner = intrinsic
		""""
			local function new_operative(userdata, ud, handler)
				return
					U.notail(terms.strict_value.operative_type(handler, userdata)),
					U.notail(terms.strict_value.operative_value(ud))
			end
			return new_operative
		:
		host-func-type (
				userdata_ : wrapped(host-type),
				ud        : wrapped(userdata),
				handler   : wrapped(operative-handler-type(userdata)))
			->
			(op-type : wrapped(host-type), op : wrapped(unwrap(op-type)))
	let (op-type, op) =
		inner
			wrap(userdata)
			wrap(ud)
			wrap(handler)

	let op-type = unwrap(op-type)
	let op = unwrap(op)

	# lol look how horrible tuple types are
	# read as: (op-type : host-type, op : op-type)
	let result-desc =
		tuple-desc-elem-explicit(type_(1, 0))
			tuple-desc-elem-explicit(type_(1, 0))
				tuple-desc-empty type_(1, 0)
				lambda ()
					host-type
			lambda (op-type : host-type)
				op-type
	tuple-of(type_(1, 0), result-desc)(op-type, op)

let new-operative-implicit = lambda_implicit (userdata : host-type)
	lambda (ud : userdata, handler : operative-handler-type(userdata))
		let inner = intrinsic
			""""
				local function new_operative(userdata, ud, handler)
					return
						U.notail(terms.strict_value.operative_type(handler, userdata)),
						U.notail(terms.strict_value.operative_value(ud))
				end
				return new_operative
			:
			host-func-type (
					userdata_ : wrapped(host-type),
					ud        : wrapped(userdata),
					handler   : wrapped(operative-handler-type(userdata)))
				->
				(op-type : wrapped(host-type), op : wrapped(unwrap(op-type)))
		let (op-type, op) =
			inner
				wrap(userdata)
				wrap(ud)
				wrap(handler)

		let op-type = unwrap(op-type)
		let op = unwrap(op)

		# lol look how horrible tuple types are
		# read as: (op-type : host-type, op : op-type)
		let result-desc =
			tuple-desc-elem-explicit(type_(1, 0))
				tuple-desc-elem-explicit(type_(1, 0))
					tuple-desc-empty type_(1, 0)
					lambda ()
						host-type
				lambda (op-type : host-type)
					op-type
		tuple-of(type_(1, 0), result-desc)(op-type, op)

let core-operative-type =
	unwrap
		intrinsic
			""""
				return U.notail(evaluator.gen_base_operator("#core-operative-type", function(userdata, handler)
					return U.notail(terms.typed_term.operative_type_cons(userdata, handler))
				end))
			:
			wrapped(forall (userdata : host-type, handler : operative-handler-type(userdata)) -> (res : host-type))

let core-operative = lambda_implicit (userdata : host-type)
	unwrap
		intrinsic
			""""
				return U.notail(evaluator.gen_base_operator("#core-operative", function(userdata, handler)
					-- `handler` is intentionally discarded.
					return U.notail(terms.typed_term.operative_cons(userdata))
				end))
			:
			wrapped(forall (ud : userdata, handler : operative-handler-type(userdata)) -> (res : core-operative-type(userdata, handler)))

## do operative

let block-reducer-storage-desc = tuple-desc-singleton(host-type, host-expression-args)

let block-reducer-result2-desc = operative-result-desc # incidentally the same

let block-match-result-desc = lambda (goal : host-goal)
	# read as: (ok : host-bool, _ : host-if(ok, host-term-of(goal), host-lua-error), _ : host-if(ok, host-environment, host-unit))
	# or, more logically: (ok : host-bool, ...) where:
	# - ok == true:  `...` is host-term-of(goal), host-environment
	# - ok == false: `...` is host-lua-error
	tuple-desc-elem-implicit
		tuple-desc-elem-implicit
			tuple-desc-elem-explicit(host-type)
				tuple-desc-empty host-type
				lambda ()
					host-bool
			lambda (ok : host-bool)
				host-if(ok, host-term-of(goal), host-lua-error)
		lambda (ok : host-bool, _ : host-if(ok, host-term-of(goal), host-lua-error))
			# hacky way to do variable-length host tuples
			host-if(ok, host-environment, host-unit)

let block-reducer = lambda (goal : host-goal)
	intrinsic "return alicorn_expressions.block" :
		reducer-type(block-reducer-storage-desc, block-reducer-result2-desc(goal))

let block-match-accept-handler = lambda (goal : host-goal)
	intrinsic "return metalanguage.accept_handler" :
		reducible-handler-type(host-unit, block-reducer-result2-desc(goal), block-match-result-desc(goal))
let block-match-failure-handler = lambda (goal : host-goal)
	intrinsic "return metalanguage.failure_handler" :
		failure-handler-type(host-unit, block-match-result-desc(goal))

# alicorn doesn't have conds or branches yet so...
let error-filter = lambda (Tt : host-type, Tf : host-type, ok : host-bool, val-or-err : host-if(ok, Tt, Tf))
	let inner = intrinsic
		""""
			local function error_filter(ok, val_or_err)
				if not ok then
					error(val_or_err)
				end
				return val_or_err
			end
			return error_filter
		:
		host-func-type (ok : host-bool, val-or-err : host-if(ok, Tt, Tf)) -> ((val : Tt))
	let (val) = inner(ok, val-or-err)
	val
# FIXME: this implicitification is incomplete!
let error-filter-implicit = lambda_curry ((Tt : host-type))
	lambda (Tf : host-type, ok : host-bool, val-or-err : host-if(ok, Tt, Tf))
		let inner = intrinsic
			""""
				local function error_filter(ok, val_or_err)
					if not ok then
						error(val_or_err)
					end
					return val_or_err
				end
				return error_filter
			:
			host-func-type (ok : host-bool, val-or-err : host-if(ok, Tt, Tf)) -> ((val : Tt))
		let (val) = inner(ok, val-or-err)
		val

let goal-infer = intrinsic "return terms.expression_goal.infer" : host-goal

let do-impl-type = operative-handler-type(host-unit)

####let do-impl = lambda (syn : host-syntax, env : host-environment, ud : host-unit, goal : host-goal)
	let (shadowed, inner-env) = enter-block(env)

	switch
		match-syntax
			make-host-array(1)
				host-matcher-reducible
					block-reducer(goal-infer)
					expression-args-new(goal-infer, inner-env)
					accept-handler
		Ok(inner-env, term)
			let (env, wrapped, purity) = exit-block(inner-env, term, shadowed)
			mk Ok(env, goalify-inferrable(goal, wrapped))
		Err e -> (mk Err e)

let do-impl = lambda (syn : host-syntax, env : host-environment, ud : host-unit, goal : host-goal)
	let (shadowed, inner_env) = enter-block(env)

	let (args) = expression-args-new(goal-infer, inner_env)
	let s = host-tuple-of(block-reducer-storage-desc)(args)

	let matcher-t = host-matcher(host-unit, block-match-result-desc(goal-infer))
	let matcher =
		host-matcher-reducible
			block-reducer-storage-desc
			block-reducer-result2-desc(goal-infer)
			block-match-result-desc(goal-infer)
			block-reducer(goal-infer)
			s
			block-match-accept-handler(goal-infer)

	let matchers =
		host-array-set
			host-array-new matcher-t
			1
			matcher

	#let matchers = (make-host-array(1) matcher)

	let (ok, term, inner_env) =
		match-syntax
			host-unit
			block-match-result-desc(goal-infer)
			matchers
			block-match-failure-handler(goal-infer)
			syn
			host-nil

	let term = error-filter-implicit(host-lua-error, ok, term)
	let inner_env = error-filter(host-environment, host-unit, ok, inner_env)

	let (env, wrapped, purity) = exit-block(inner_env, term, shadowed)

	let (wrapped) = goalify-inferrable(goal, wrapped)

	tuple-of(host-type, operative-result-desc(goal))(wrapped, env)

#	let (do-type, do) = new-operative(host-unit, host-nil, do-impl)
let do = core-operative(host-nil, do-impl)
#let do = into-operative(host-unit, host-nil, do-impl)

## tuple-desc operative

let ascribed-segment-tuple-desc-reducer-thread-type = new-host-type(new-host-unique-id("ascribed-segment-tuple-desc-reducer-thread"))
let ascribed-segment-tuple-desc-reducer-thread-type-get-names = intrinsic
>>>>>>> 2bafd574
	""""
		local host_add_vec4 = function(l, r)
			return setmetatable({
				x = l.x + r.x,
				y = l.y + r.y,
				z = l.z + r.z,
				w = l.w + r.w,
			}, glsl_registry["vec4"])
		end
		glsl_registry[host_add_vec4] = function(pp, varnames, l, r)
			pp:unit("(")
			pp:any(l, varnames)
			pp:unit(" + ")
			pp:any(r, varnames)
			pp:unit(")")
		end
		return host_add_vec4
	:
	host-func-type (left : glsl-vec4, right : glsl-vec4) -> ((sum : glsl-vec4))
let add-vec4 = lambda (left : glsl-vec4, right : glsl-vec4)
	let (sum) = host-add-vec4(left, right)
	sum

let host-sub-vec2 = intrinsic
	""""
		local host_sub_vec2 = function(l, r)
			return setmetatable({
				x = l.x - r.x,
				y = l.y - r.y,
			}, glsl_registry["vec2"])
		end
		glsl_registry[host_sub_vec2] = function(pp, varnames, l, r)
			pp:unit("(")
			pp:any(l, varnames)
			pp:unit(" - ")
			pp:any(r, varnames)
			pp:unit(")")
		end
		return host_sub_vec2
	:
	host-func-type (left : glsl-vec2, right : glsl-vec2) -> ((difference : glsl-vec2))
let sub-vec2 = lambda (left : glsl-vec2, right : glsl-vec2)
	let (difference) = host-sub-vec2(left, right)
	difference

let host-abs-vec2 = intrinsic
	""""
		local host_abs_vec2 = function(vec)
			return setmetatable({
				x = math.abs(vec.x),
				y = math.abs(vec.y),
			}, glsl_registry["vec2"])
		end
		glsl_registry[host_abs_vec2] = function(pp, varnames, vec)
			pp:unit("abs(")
			pp:any(vec, varnames)
			pp:unit(")")
		end
		return host_abs_vec2
	:
	host-func-type ((vec : glsl-vec2)) -> ((result : glsl-vec2))
let abs-vec2 = lambda (vec : glsl-vec2)
	let (result) = host-abs-vec2(vec)
	result

let host-mk-vec3 = intrinsic
	""""
		local vec3_mt = {}
		local host_mk_vec3 = function(x, y) return setmetatable({ x = x, y = y, z = z }, vec3_mt) end
		glsl_registry[host_mk_vec3] = function(pp, varnames, x, y, z)
			pp:unit("vec3(")
			pp:any(x, varnames)
			pp:unit(", ")
			pp:any(y, varnames)
			pp:unit(", ")
			pp:any(z, varnames)
			pp:unit(")")
		end
		glsl_registry[vec3_mt] = function(pp, vec, varnames)
			return glsl_registry[host_mk_vec3](pp, varnames, vec.x, vec.y, vec.z)
		end
		glsl_registry["vec3"] = vec3_mt
		return host_mk_vec3
	:
	host-func-type (x : glsl-float, y : glsl-float, z : glsl-float) -> ((vec : glsl-vec3))
let mk-vec3 = lambda (x : glsl-float, y : glsl-float, z : glsl-float)
	let (vec) = host-mk-vec3(x, y, z)
	vec

let host-get-vec3-x = intrinsic
	""""
		local host_get_vec3_x = function(vec) return vec.x end
		glsl_registry[host_get_vec3_x] = function(pp, varnames, vec)
			pp:any(vec, varnames)
			pp:unit(".x")
		end
		return host_get_vec3_x
	:
	host-func-type ((vec : glsl-vec3)) -> ((x : glsl-float))
let host-get-vec3-y = intrinsic
	""""
		local host_get_vec3_y = function(vec) return vec.y end
		glsl_registry[host_get_vec3_y] = function(pp, varnames, vec)
			pp:any(vec, varnames)
			pp:unit(".y")
		end
		return host_get_vec3_y
	:
	host-func-type ((vec : glsl-vec3)) -> ((y : glsl-float))
let host-get-vec3-z = intrinsic
	""""
		local host_get_vec3_z = function(vec) return vec.z end
		glsl_registry[host_get_vec3_z] = function(pp, varnames, vec)
			pp:any(vec, varnames)
			pp:unit(".z")
		end
		return host_get_vec3_z
	:
	host-func-type ((vec : glsl-vec3)) -> ((z : glsl-float))
let split-vec3 = lambda (vec : glsl-vec3)
	let (x) = host-get-vec3-x(vec)
	let (y) = host-get-vec3-y(vec)
	let (z) = host-get-vec3-z(vec)
	tuple-of-implicit(x, y, z)

let host-mk-vec4 = intrinsic
	""""
		local vec4_mt = {}
		local host_mk_vec4 = function(x, y, z, w) return setmetatable({ x = x, y = y, z = z, w = w }, vec4_mt) end
		glsl_registry[host_mk_vec4] = function(pp, varnames, x, y, z, w)
			pp:unit("vec4(")
			pp:any(x, varnames)
			pp:unit(", ")
			pp:any(y, varnames)
			pp:unit(", ")
			pp:any(z, varnames)
			pp:unit(", ")
			pp:any(w, varnames)
			pp:unit(")")
		end
		glsl_registry[vec4_mt] = function(pp, vec, varnames)
			return glsl_registry[host_mk_vec4](pp, varnames, vec.x, vec.y, vec.z, vec.w)
		end
		glsl_registry["vec4"] = vec4_mt
		return host_mk_vec4
	:
	host-func-type (x : glsl-float, y : glsl-float, z : glsl-float, w : glsl-float) -> ((vec : glsl-vec4))
let mk-vec4 = lambda (x : glsl-float, y : glsl-float, z : glsl-float, w : glsl-float)
	let (vec) = host-mk-vec4(x, y, z, w)
	vec

let host-get-vec4-x = intrinsic
	""""
		local host_get_vec4_x = function(vec) return vec.x end
		glsl_registry[host_get_vec4_x] = function(pp, varnames, vec)
			pp:any(vec, varnames)
			pp:unit(".x")
		end
		return host_get_vec4_x
	:
	host-func-type ((vec : glsl-vec4)) -> ((x : glsl-float))
let host-get-vec4-y = intrinsic
	""""
		local host_get_vec4_y = function(vec) return vec.y end
		glsl_registry[host_get_vec4_y] = function(pp, varnames, vec)
			pp:any(vec, varnames)
			pp:unit(".y")
		end
		return host_get_vec4_y
	:
	host-func-type ((vec : glsl-vec4)) -> ((y : glsl-float))
let host-get-vec4-z = intrinsic
	""""
		local host_get_vec4_z = function(vec) return vec.z end
		glsl_registry[host_get_vec4_z] = function(pp, varnames, vec)
			pp:any(vec, varnames)
			pp:unit(".z")
		end
		return host_get_vec4_z
	:
	host-func-type ((vec : glsl-vec4)) -> ((z : glsl-float))
let host-get-vec4-w = intrinsic
	""""
		local host_get_vec4_w = function(vec) return vec.w end
		glsl_registry[host_get_vec4_w] = function(pp, varnames, vec)
			pp:any(vec, varnames)
			pp:unit(".w")
		end
		return host_get_vec4_w
	:
	host-func-type ((vec : glsl-vec4)) -> ((w : glsl-float))
let split-vec4 = lambda (vec : glsl-vec4)
	let (x) = host-get-vec4-x(vec)
	let (y) = host-get-vec4-y(vec)
	let (z) = host-get-vec4-z(vec)
	let (w) = host-get-vec4-w(vec)
	tuple-of-implicit(x, y, z, w)

let host-mk-mat4 = intrinsic
	""""
		local mat4_mt = {}
		local host_mk_mat4 = function(a, b, c, d)
			return setmetatable({
				ax = a.x, bx = b.x, cx = c.x, dx = d.x,
				ay = a.y, by = b.y, cy = c.y, dy = d.y,
				az = a.z, bz = b.z, cz = c.z, dz = d.z,
				aw = a.w, bw = b.w, cw = c.w, dw = d.w,
			}, mat4_mt)
		end
		glsl_registry[host_mk_mat4] = function(pp, varnames, a, b, c, d)
			pp:unit("mat4(")
			pp:any(a, varnames)
			pp:unit(", ")
			pp:any(b, varnames)
			pp:unit(", ")
			pp:any(c, varnames)
			pp:unit(", ")
			pp:any(d, varnames)
			pp:unit(")")
		end
		glsl_registry[mat4_mt] = function(pp, mat, varnames)
			pp:unit("/* NYI: repr a mat4! */")
		end
		glsl_registry["mat4"] = mat4_mt
		return host_mk_mat4
	:
	host-func-type (a : glsl-vec4, b : glsl-vec4, c : glsl-vec4, d : glsl-vec4) -> ((mat : glsl-mat4))
let mk-mat4 = lambda (a : glsl-vec4, b : glsl-vec4, c : glsl-vec4, d : glsl-vec4)
	let (mat) = host-mk-mat4(a, b, c, d)
	mat

let host-mul-mat4-vec4 = intrinsic
	""""
		local host_mul_mat4_vec4 = function(left, right)
			return setmetatable({
				x = left.ax * right.x + left.bx * right.y + left.cx * right.z + left.dx * right.w,
				y = left.ay * right.x + left.by * right.y + left.cy * right.z + left.dy * right.w,
				z = left.az * right.x + left.bz * right.y + left.cz * right.z + left.dz * right.w,
				w = left.aw * right.x + left.bw * right.y + left.cw * right.z + left.dw * right.w,
			}, glsl_registry["vec4"])
		end
		glsl_registry[host_mul_mat4_vec4] = function(pp, varnames, left, right)
			pp:unit("(")
			pp:any(left, varnames)
			pp:unit(" * ")
			pp:any(right, varnames)
			pp:unit(")")
		end
		return host_mul_mat4_vec4
	:
	host-func-type (left : glsl-mat4, right : glsl-vec4) -> ((product : glsl-vec4))
let mul-mat4-vec4 = lambda (left : glsl-mat4, right : glsl-vec4)
	let (product) = host-mul-mat4-vec4(left, right)
	product

let host-mul-mat4-mat4 = intrinsic
	""""
		local host_mul_mat4_mat4 = function(left, right)
			return setmetatable({
				ax = left.ax * right.ax + left.bx * right.ay + left.cx * right.az + left.dx * right.aw,
				ay = left.ay * right.ax + left.by * right.ay + left.cy * right.az + left.dy * right.aw,
				az = left.az * right.ax + left.bz * right.ay + left.cz * right.az + left.dz * right.aw,
				aw = left.aw * right.ax + left.bw * right.ay + left.cw * right.az + left.dw * right.aw,

				bx = left.ax * right.bx + left.bx * right.by + left.cx * right.bz + left.dx * right.bw,
				by = left.ay * right.bx + left.by * right.by + left.cy * right.bz + left.dy * right.bw,
				bz = left.az * right.bx + left.bz * right.by + left.cz * right.bz + left.dz * right.bw,
				bw = left.aw * right.bx + left.bw * right.by + left.cw * right.bz + left.dw * right.bw,

				cx = left.ax * right.cx + left.bx * right.cy + left.cx * right.cz + left.dx * right.cw,
				cy = left.ay * right.cx + left.by * right.cy + left.cy * right.cz + left.dy * right.cw,
				cz = left.az * right.cx + left.bz * right.cy + left.cz * right.cz + left.dz * right.cw,
				cw = left.aw * right.cx + left.bw * right.cy + left.cw * right.cz + left.dw * right.cw,

				dx = left.ax * right.dx + left.bx * right.dy + left.cx * right.dz + left.dx * right.dw,
				dy = left.ay * right.dx + left.by * right.dy + left.cy * right.dz + left.dy * right.dw,
				dz = left.az * right.dx + left.bz * right.dy + left.cz * right.dz + left.dz * right.dw,
				dw = left.aw * right.dx + left.bw * right.dy + left.cw * right.dz + left.dw * right.dw,
			}, glsl_registry["mat4"])
		end
		glsl_registry[host_mul_mat4_mat4] = function(pp, varnames, left, right)
			pp:unit("(")
			pp:any(left, varnames)
			pp:unit(" * ")
			pp:any(right, varnames)
			pp:unit(")")
		end
		return host_mul_mat4_mat4
	:
	host-func-type (left : glsl-mat4, right : glsl-mat4) -> ((product : glsl-mat4))
let mul-mat4-mat4 = lambda (left : glsl-mat4, right : glsl-mat4)
	let (product) = host-mul-mat4-mat4(left, right)
	product





let host-tuple-of = lambda (desc : tuple-desc-type(host-type))
	intrinsic "return function(...) return ... end" :
		host-func-type (t : host-tuple-type(desc)) -> (t : host-tuple-type(desc))

let tuple-desc-empty = lambda (U : universe)
	let empty = intrinsic "return terms.empty:unwrap_strict()" : wrapped(tuple-desc-type(U))
	unwrap(empty)
let tuple-desc-elem-explicit = lambda (U : universe)
	let U-tuple-desc-type = tuple-desc-type(U)
	unwrap
		intrinsic
			""""
				return U.notail(evaluator.gen_base_operator("#tuple-desc-elem-explicit", function(desc, elem)
					return U.notail(terms.typed_cons(desc, elem))
				end))
			:
			wrapped(forall (desc : U-tuple-desc-type, elem : (forall (rest : tuple-type(desc)) -> (next : U))) -> (res : U-tuple-desc-type))

let tuple-desc-singleton = lambda (U : universe, T : U)
	tuple-desc-elem-explicit(U)
		tuple-desc-empty U
		lambda ()
			T

host-tuple-of(tuple-desc-singleton(host-type, host-number))(4)<|MERGE_RESOLUTION|>--- conflicted
+++ resolved
@@ -217,7 +217,6 @@
 let glsl-vec4 = new-host-type(new-host-unique-id("glsl-vec4"))
 let glsl-mat4 = new-host-type(new-host-unique-id("glsl-mat4"))
 
-<<<<<<< HEAD
 let host-add-float = intrinsic
 	""""
 		local host_add_float = function(l, r) return l + r end
@@ -234,419 +233,6 @@
 let _+_ = lambda (left : glsl-float, right : glsl-float)
 	let (sum) = host-add-float(left, right)
 	sum
-=======
-let extract-prog-host-tuple-type-inner =
-	intrinsic
-		""""
-			return function(prog_type)
-				local effect, base = prog_type:unwrap_program_type()
-				return base
-			end
-		:
-		host-func-type (t : wrapped(type), valid : only-accept-prog-host-tuples(t)) -> (res : wrapped(type), valid : only-accept-host-tuples(res))
-let extract-prog-host-tuple-type =
-	lambda (t : type, valid : only-accept-prog-host-tuples(wrap(t)))
-		let (res valid) = extract-prog-host-tuple-type-inner(wrap(t), valid)
-		tuple-of-implicit(unwrap(res), valid)
-
-let rebuild-prog-type-inner =
-	intrinsic
-		""""
-			return function(prog_type, valid, new_base)
-				local effect, base = prog_type:unwrap_program_type()
-				return U.notail(terms.strict_value.program_type(effect, new_base))
-			end
-		:
-		host-func-type (t : wrapped(type), valid : only-accept-prog-host-tuples(t), b : wrapped(type)) -> ((res : wrapped(type)))
-let rebuild-prog-type =
-	lambda (t : type, valid : only-accept-prog-host-tuples(wrap(t)), b : type)
-		let (res) = rebuild-prog-type-inner(wrap(t), valid, wrap(b))
-		unwrap(res)
-
-####let host-tuple-to-tuple-inner =
-		intrinsic
-			""""
-				return function(_type, _valid, val)
-					local elems = val:unwrap_host_tuple_value()
-					local vals = terms_gen.declare_array(terms.strict_value)()
-					for _, v in ipairs(elems) do
-						vals:append(terms.strict_value.host_value(v))
-					end
-					return U.notail(terms.strict_value.tuple_value(vals))
-				end
-			:
-			host-func-type (
-					t     : wrapped(type),
-					valid : only-accept-host-tuples(t),
-					val   : wrapped(unwrap(t)))
-				->
-				((res : wrapped(host-tuple-type-to-tuple-type(unwrap(t), valid))))
-
-	let host-tuple-to-tuple =
-		lambda (t : wrapped(type), valid : only-accept-host-tuples(t), val : unwrap(t))
-			let (res) = host-tuple-to-tuple-inner(t, valid, wrap(val))
-			unwrap(res)
-
-let host-tuple-to-tuple =
-	lambda_implicit (desc : tuple-desc-type(host-type))
-		lambda (xs : host-tuple-type(desc))
-			let inner = intrinsic
-				""""
-					return function(val)
-						local elems = val:unwrap_host_tuple_value()
-						local vals = terms_gen.declare_array(terms.strict_value)()
-						for _, v in ipairs(elems) do
-							vals:append(terms.strict_value.host_value(v))
-						end
-						return U.notail(terms.strict_value.tuple_value(vals))
-					end
-				:
-				host-func-type ((
-						val   : wrapped(host-tuple-type(desc))))
-					->
-					((res : wrapped(tuple-type(desc))))
-			let (res) = inner(wrap(xs))
-			the tuple-type(desc) unwrap(res)
-
-let tuple-to-host-tuple =
-	lambda_implicit (desc : tuple-desc-type(host-type))
-		lambda (xs : tuple-type(desc))
-			let inner =
-				intrinsic
-					""""
-						return function(val) return base_env.tuple_to_host_tuple_inner(nil, nil, val) end
-					:
-					host-func-type ((val : wrapped(tuple-type(desc)))) -> ((res : wrapped(host-tuple-type(desc))))
-			let (res) = inner(wrap(xs))
-			unwrap(res)
-
-let only-accept-host-funcs-inner-host =
-	intrinsic
-		""""
-			---@param subject strict_value
-			---@param consequent strict_value
-			---@param alternate strict_value
-			---@return strict_value
-			local function check_host_func(subject, consequent, alternate)
-				if subject:is_host_function_type() then
-					local param, result, info = subject:unwrap_host_function_type()
-					if not info:is_result_info() then
-						error "stuck result info? broken function type?"
-					end
-					local info_inner = info:unwrap_result_info()
-					local purity = info_inner:unwrap_result_info()
-					if purity:is_pure() then
-						return consequent
-					else
-						return alternate
-					end
-				else
-					return alternate
-				end
-			end
-			return check_host_func
-		:
-		host-func-type (subject : wrapped(type), consequent : wrapped(host-type), alternate : wrapped(host-type)) -> ((result : wrapped(host-type)))
-
-let only-accept-host-funcs-inner =
-	lambda (subject : wrapped(type), consequent : host-type, alternate : host-type)
-		let (res) =
-			only-accept-host-funcs-inner-host
-				subject
-				wrap consequent
-				wrap alternate
-		unwrap res
-let only-accept-host-funcs =
-	lambda (subject : wrapped(type))
-		only-accept-host-funcs-inner
-			subject
-			host-unit
-			wrapped void
-
-let only-accept-host-funcprogs-inner-host =
-	intrinsic
-		""""
-			local function check_host_func(subject, consequent, alternate)
-				if subject:is_host_function_type() then
-					local param, result, info = subject:unwrap_host_function_type()
-					if not info:is_result_info() then
-						error "stuck result info? broken function type?"
-					end
-					local info_inner = info:unwrap_result_info()
-					if info_inner.purity:is_effectful() then
-						return consequent
-					else
-						return alternate
-					end
-				else
-					return alternate
-				end
-			end
-			return check_host_func
-		:
-		host-func-type (subject : wrapped(type), consequent : wrapped(host-type), alternate : wrapped(host-type)) -> ((result : wrapped(host-type)))
-
-let only-accept-host-funcprogs-inner =
-	lambda (subject : wrapped(type), consequent : host-type, alternate : host-type)
-		let (res) =
-			only-accept-host-funcprogs-inner-host
-				subject
-				wrap consequent
-				wrap alternate
-		unwrap res
-let only-accept-host-funcprogs =
-	lambda (subject : wrapped(type))
-		only-accept-host-funcprogs-inner
-			subject
-			host-unit
-			wrapped void
-
-let only-accept-funcs-inner-host =
-	intrinsic
-		""""
-			local function check_host_func(subject, consequent, alternate)
-				if subject:is_pi() then
-					return consequent
-				else
-					return alternate
-				end
-			end
-			return check_host_func
-		:
-		host-func-type (subject : wrapped(type), consequent : wrapped(host-type), alternate : wrapped(host-type)) -> ((result : wrapped(host-type)))
-
-let only-accept-funcs-inner =
-	lambda (subject : wrapped(type), consequent : host-type, alternate : host-type)
-		let (res) =
-			only-accept-funcs-inner-host
-				subject
-				wrap consequent
-				wrap alternate
-		unwrap res
-let only-accept-funcs =
-	lambda ((subject : wrapped(type)))
-		only-accept-funcs-inner
-			subject
-			host-unit
-			wrapped void
-
-let get-host-func-arg =
-	lambda (subject : type, valid : only-accept-host-funcs(wrap(subject)))
-		let inner =
-			intrinsic
-				""""
-					local function get_host_func_arg(subject, valid)
-						local param_type, result_type, result_info = subject:unwrap_host_function_type()
-						return param_type, nil
-					end
-					return get_host_func_arg
-				:
-				host-func-type (subject_ : wrapped(type), valid : only-accept-host-funcs(subject_)) -> (result : wrapped(type), valid : only-accept-host-tuples(result))
-		let (res, resvalid) = inner(wrap(subject), valid)
-		tuple-of-implicit unwrap(res) resvalid
-
-let get-host-funcprog-arg =
-	lambda (subject : type, valid : only-accept-host-funcprogs(wrap(subject)))
-		let inner =
-			intrinsic
-				""""
-					local function get_host_func_arg(subject, valid)
-						local param_type, result_type, result_info = subject:unwrap_host_function_type()
-						return param_type, nil
-					end
-					return get_host_func_arg
-				:
-				host-func-type (subject : wrapped(type), valid : only-accept-host-funcprogs(subject)) -> (result : wrapped(type), valid : only-accept-host-tuples(result))
-		let (res, resvalid) = inner(wrap(subject), valid)
-		tuple-of-implicit unwrap(res) resvalid
-
-let just-args =
-	lambda (subject : type, valid : only-accept-host-funcs(wrap(subject)))
-		let (result, valid) = get-host-func-arg(subject, valid)
-		result
-
-let func-result-info = new-host-type(new-host-unique-id("func-result-info"))
-
-let get-host-func-result-info-inner =
-	intrinsic
-		""""
-			local function get_host_func_arg(subject, valid)
-				local param_type, result_type, result_info = subject:unwrap_host_function_type()
-				return result_info
-			end
-			return get_host_func_arg
-		:
-		host-func-type (subject : wrapped(type), valid : only-accept-host-funcs(subject)) -> ((result : wrapped(func-result-info)))
-let get-host-func-result-info =
-	lambda (subject : type, valid : only-accept-host-funcs(wrap(subject)))
-		let (res) = get-host-func-result-info-inner(wrap(subject), valid)
-		unwrap(res)
-
-let set-func-result-info =
-	lambda (subject : type, valid : only-accept-funcs(wrap(subject)), resinf : func-result-info)
-		let inner = intrinsic
-			""""
-				local function get_host_func_arg(subject, valid, new_result_info)
-					local param_type, param_info, result_type, result_info = subject:unwrap_pi()
-					return U.notail(terms.strict_value.pi(param_type, param_info, result_type, new_result_info))
-				end
-				return get_host_func_arg
-			:
-			host-func-type (subject : wrapped(type), valid : only-accept-funcs(subject), resinf : wrapped(func-result-info)) -> ((result : wrapped(type)))
-		let (res) = inner(wrap(subject), valid, wrap(resinf))
-		unwrap(res)
-
-let func-conv-res-type =
-	lambda (argtype : type)
-		forall (arg : argtype) -> (res : type, valid : only-accept-host-tuples(wrap(res)))
-let funcprog-conv-res-type =
-	lambda (argtype : type)
-		forall (arg : argtype) -> (res : type, valid : only-accept-prog-host-tuples(wrap(res)))
-
-let get-host-func-res =
-	lambda (subject : type, valid : only-accept-host-funcs(wrap(subject)))
-		let inner = intrinsic
-			""""
-				return base_env.get_host_func_res
-			:
-			host-func-type (subject_ : wrapped(type), valid_ : only-accept-host-funcs(subject_)) -> ((results : wrapped(func-conv-res-type(just-args(unwrap(subject_), valid_)))))
-		let (res) = inner(wrap(subject), valid)
-		unwrap(res)
-
-let get-host-funcprog-res =
-	lambda (subject : type, valid : only-accept-host-funcprogs(wrap(subject)))
-		let inner =
-			intrinsic
-				""""
-					return base_env.get_host_func_res
-				:
-				host-func-type (subject : wrapped(type), valid : only-accept-host-funcprogs(subject)) -> ((results : wrapped(funcprog-conv-res-type(just-args(unwrap(subject), valid)))))
-		let (res) = inner(wrap(subject), valid)
-		unwrap(res)
-
-let func-to-host-func =
-	lambda_curry (arg-desc : tuple-desc-type(host-type), res-desc : (forall (x : tuple-type(arg-desc)) -> (r : tuple-desc-type(host-type))))
-		let ft = forall (args : tuple-type(arg-desc)) -> (res : tuple-type(apply(res-desc, args)))
-		let hft = host-func-type (args : host-tuple-type(arg-desc)) -> (res : host-tuple-type(apply(res-desc, host-tuple-to-tuple(args))))
-		lambda (f : ft)
-			let inner = intrinsic
-				""""
-					return function(afn)
-						return function(...)
-							local args = table.pack(...)
-							local conv_args = terms_gen.declare_array(terms.flex_value)()
-							for i = 1, args.n do
-								conv_args:append(terms.flex_value.host_value(args[i]))
-							end
-							local res = evaluator.apply_value(terms.flex_value.strict(afn), terms.flex_value.tuple_value(conv_args), terms.typechecking_context())
-							if not res:is_tuple_value() then
-								error "alicorn function converted to native function has failed to create a real value"
-							end
-							local elems = {}
-							for i, v in res:unwrap_tuple_value():ipairs() do
-								elems[i] = v:unwrap_host_value()
-							end
-							return table.unpack(elems)
-						end
-					end
-				:
-				host-func-type ((arg : wrapped(ft))) -> ((res : hft))
-			let (res) = inner(wrap(f))
-			the hft res
-
-####let host-func-type-to-func-type =
-		lambda (T : type, valid : only-accept-host-funcs(wrap(T)))
-			let (oldargs oldargs-valid) = get-host-func-arg(T, valid)
-			let newargs = host-tuple-type-to-tuple-type(oldargs, oldargs-valid)
-			let orig-results = get-host-func-res(T, valid)
-			let orig-result-info = get-host-func-result-info(T, valid)
-
-			let new-results =
-				lambda (args : newargs)
-					let ptuple = tuple-to-host-tuple(oldargs, oldargs-valid, args)
-					let (oldres oldres-valid) = apply(orig-results, ptuple)
-					let newres = host-tuple-type-to-tuple-type(oldres, oldres-valid)
-					newres
-
-			let new-func-type = forall (x : newargs) -> (y : new-results(x))
-			let final-func-type = set-func-result-info(new-func-type, host-nil, orig-result-info)
-			final-func-type
-
-####let host-funcprog-type-to-funcprog-type =
-		lambda (T : type, valid : only-accept-host-funcprogs(wrap(T)))
-			let (oldargs oldargs-valid) = get-host-funcprog-arg(T, valid)
-			let newargs = host-tuple-type-to-tuple-type(oldargs, oldargs-valid)
-			let orig-results = get-host-funcprog-res(T, valid)
-			let orig-result-info = get-host-func-result-info(T, valid)
-
-			let new-results =
-				lambda (args : newargs)
-					let ptuple = tuple-to-host-tuple(oldargs, oldargs-valid, args)
-					let (oldres oldres-valid) = apply(orig-results, ptuple)
-					let (extractres extractres-valid) = extract-prog-host-tuple-type(oldres, oldres-valid)
-					let newres = host-tuple-type-to-tuple-type(extractres, extractres-valid)
-					rebuild-prog-type(oldres, oldres-valid, newres)
-
-			let new-func-type = forall (x : newargs) -> (y : new-results(x))
-			let final-func-type = set-func-result-info(new-func-type, host-nil, orig-result-info)
-			final-func-type
-
-####let func-to-host-func-inner =
-		intrinsic
-			""""
-				return function(_type, _valid, afn)
-					return function(...)
-						local args = table.pack(...)
-						local conv_args = terms_gen.declare_array(terms.strict_value)()
-						for i = 1, args.n do
-							conv_args:append(terms.strict_value.host_value(args[i]))
-						end
-						local res = evaluator.apply_value(afn, terms.strict_value.tuple_value(conv_args), terms.typechecking_context())
-						if not res:is_tuple_value() then
-							error "alicorn function converted to native function has failed to create a real value"
-						end
-						local elems = {}
-						for i, v in res:unwrap_tuple_value():ipairs() do
-							elems[i] = v:unwrap_host_value()
-						end
-						return table.unpack(elems)
-					end
-				end
-			:
-			host-func-type (T : wrapped(host-type), valid : only-accept-host-funcs(T), fn : wrapped(host-func-type-to-func-type(unwrap(T), valid))) -> ((res-fn : unwrap(T)))
-
-####let func-to-host-func =
-		lambda (T : host-type, valid : only-accept-host-funcs(wrap(T)), fn : host-func-type-to-func-type(T, valid))
-			let (res) = func-to-host-func-inner(wrap(T), valid, wrap(fn))
-			res #TODO figure out why `unwrap(res) here doesn't make a nice type error but fails
-
-# TODO rewrite to handle new flex values
-####let funcprog-to-host-funcprog-inner =
-		intrinsic
-			""""
-				return function(_type, _valid, afn)
-					return function(...)
-						local args = {...}
-						local nargs = select("#", ...)
-						local conv_args = terms_gen.declare_array(terms.flex_value)()
-						for i = 1, nargs do
-							conv_args:append(terms.flex_value.host_value(args[i]))
-						end
-						local res = evaluator.execute_program(evaluator.apply_value(afn, terms.flex_value.tuple_value(conv_args), terms.typechecking_context()))
-						if not res:is_tuple_value() then
-							print(res)
-							error  "alicorn function converted to native function has failed to create a real value"
-						end
-						local elems = {}
-						for i, v in res:unwrap_tuple_value():ipairs() do
-							elems[i] = v:unwrap_host_value()
-						end
-						return table.unpack(elems)
-					end
-				end
-			:
-			host-func-type (T : wrapped(host-type), valid : only-accept-host-funcprogs(T), fn : wrapped(host-funcprog-type-to-funcprog-type(unwrap(T), valid))) -> ((res-fn : unwrap(T)))
->>>>>>> 2bafd574
 
 let host-sub-float = intrinsic
 	""""
@@ -736,164 +322,7 @@
 	let (result) = host-lt-float(left, right)
 	result
 
-<<<<<<< HEAD
 let host-gt-float = intrinsic
-=======
-let tuple-desc-concat-indep = lambda_implicit (U : universe)
-	unwrap
-		intrinsic
-			""""
-				return U.notail(evaluator.gen_base_operator("#tuple-desc-concat", function(prefix, suffix)
-					return U.notail(terms.typed_term.tuple_desc_concat_indep(prefix, suffix))
-				end))
-			:
-			wrapped (forall (pfx : tuple-desc-type(U), sfx : tuple-desc-type(U)) -> (res : tuple-desc-type(U)))
-let tuple-concat = lambda (
-		U    : universe,
-		head : tuple-desc-type(U),
-		tail : tuple-desc-type(U),
-		hd   : tuple-type(head),
-		tl   : tuple-type(tail))
-	let inner = intrinsic
-		""""
-			local value_array = terms_gen.declare_array(terms.strict_value)
-			local function tuple_concat(head, tail)
-				local head_elements = head:unwrap_tuple_value()
-				local tail_elements = tail:unwrap_tuple_value()
-				local new_elements = value_array()
-				for _, e in head_elements:ipairs() do
-					new_elements:append(e)
-				end
-				for _, e in tail_elements:ipairs() do
-					new_elements:append(e)
-				end
-				return U.notail(terms.strict_value.tuple_value(new_elements))
-			end
-			return tuple_concat
-		:
-		host-func-type (hd : wrapped(tuple-type(head)), tl : wrapped(tuple-type(tail))) -> ((cat : wrapped(tuple-type(tuple-desc-concat-indep(head, tail)))))
-	let (cat) = inner(wrap(hd), wrap(tl))
-	unwrap(cat)
-let host-tuple-concat = lambda (
-		head : tuple-desc-type(host-type),
-		tail : tuple-desc-type(host-type),
-		hd   : host-tuple-type(head),
-		tl   : host-tuple-type(tail))
-	let inner = intrinsic
-		""""
-			local value_array = terms_gen.declare_array(terms_gen.any_lua_type)
-			local function host_tuple_concat(head, tail)
-				local head_elements = head:unwrap_host_tuple_value()
-				local tail_elements = tail:unwrap_host_tuple_value()
-				local new_elements = value_array()
-				for _, e in head_elements:ipairs() do
-					new_elements:append(e)
-				end
-				for _, e in tail_elements:ipairs() do
-					new_elements:append(e)
-				end
-				return U.notail(terms.strict_value.host_tuple_value(new_elements))
-			end
-			return host_tuple_concat
-		:
-		host-func-type (
-				hd : wrapped(host-tuple-type(head)),
-				tl : wrapped(host-tuple-type(tail)))
-			->
-			((cat : wrapped(host-tuple-type(tuple-desc-concat-indep(head, tail)))))
-	let (cat) = inner(wrap(hd), wrap(tl))
-	unwrap(cat)
-
-# TODO rewrite for new flex_values
-####let host-number-fold-indep = lambda_implicit (T : type-omega)
-		let inner =
-			intrinsic
-				""""
-					local value_array = terms_gen.declare_array(terms.flex_value)
-					return function(n, f, acc)
-						for i = n, 1, -1 do
-							acc = evaluator.apply_value(f, terms.flex_value.tuple_value(value_array(terms.flex_value.host_value(i), acc)), terms.typechecking_context())
-						end
-						return acc
-					end
-				:
-				host-func-type  (
-						n : host-number,
-						f : (wrapped (forall (i : host-number, acc : T) -> (resacc : T)) ),
-						acc : wrapped(T))
-					->
-					((fold : wrapped(T)))
-		lambda (n : host-number, f : (forall (i : host-number, acc : T) -> (resacc : T)), acc : T)
-			let  (fold) = inner(n, wrap(f), wrap(acc))
-			unwrap(fold)
-
-let host-number-fold-indep = lambda_implicit (T : type-omega)
-	unwrap
-		intrinsic
-			""""
-				return U.notail(evaluator.gen_base_operator("#int-fold", function(num, func, acc)
-					return U.notail(terms.typed_term.host_int_fold(num, func, acc))
-				end))
-			:
-			wrapped((forall (n : host-number, f : (forall (i : host-number, acc : T) -> (resacc : T)), acc : T) -> (res : T)))
-
-let duplicate-tuple-desc = lambda_implicit (U : universe)
-	lambda (n : host-number, T : U)
-		host-number-fold-indep
-			n
-			lambda (i : host-number, acc : tuple-desc-type(U))
-				tuple-desc-concat-indep
-					acc
-					tuple-desc-singleton U T
-			tuple-desc-empty U
-
-let host-array-from-tuple = lambda_implicit (T : host-type)
-	lambda (size : host-number, tuple : host-tuple-type(duplicate-tuple-desc(size, T)))
-		let inner =
-			intrinsic
-				""""
-					return function(tuple)
-						local elements = tuple:unwrap_host_tuple_value(tuple)
-						return {elements:unpack()}
-					end
-				:
-				host-func-type ((tuple : wrapped(host-tuple-type(duplicate-tuple-desc(size, T))))) -> ((res : host-array-type(T)))
-		let (array) = inner(wrap(tuple))
-		array
-
-let make-host-array = lambda_implicit (T : host-type)
-	lambda (size : host-number)
-		let input-desc = duplicate-tuple-desc(size, T)
-		let host-input-type = host-tuple-type(input-desc)
-		let input-type = tuple-type(input-desc)
-		let inner =
-			intrinsic
-				""""
-					return function(tuple)
-						local elements = tuple:unwrap_host_tuple_value(tuple)
-						return {elements:unpack()}
-					end
-				:
-				host-func-type ((tuple : wrapped(host-input-type))) -> ((res : host-array-type(T)))
-		lambda_single (elems : input-type)
-			let host-elems = tuple-to-host-tuple(elems)
-			let (array) = inner(wrap(host-elems))
-			array
-
-let test-array = (make-host-array(4) 0.0 0.0 0.0 0.0)
-
-## syntax matcher and operative stuff
-
-let host-literal = new-host-type(new-host-unique-id("literal"))
-
-let host-expression-args = new-host-type(new-host-unique-id("expression-args"))
-let expression-args-new = intrinsic "return alicorn_expressions.ExpressionArgs.new" :
-	host-func-type (goal : host-goal, env : host-environment) -> ((args : host-expression-args))
-
-let host-shadow-environment = new-host-type(new-host-unique-id("shadow-environment"))
-let host-purity = new-host-type(new-host-unique-id("purity"))
-let enter-block = intrinsic
->>>>>>> 2bafd574
 	""""
 		local host_gt_float = function(l, r) return l > r end
 		glsl_registry[host_gt_float] = function(pp, varnames, l, r)
@@ -1039,7 +468,6 @@
 	let (result) = host-length(v)
 	result
 
-<<<<<<< HEAD
 let host-mk-vec2 = intrinsic
 	""""
 		local vec2_mt = {}
@@ -1110,239 +538,6 @@
 	sum
 
 let host-add-vec4 = intrinsic
-=======
-let new-operative = lambda (userdata : host-type, ud : userdata, handler : operative-handler-type(userdata))
-	let inner = intrinsic
-		""""
-			local function new_operative(userdata, ud, handler)
-				return
-					U.notail(terms.strict_value.operative_type(handler, userdata)),
-					U.notail(terms.strict_value.operative_value(ud))
-			end
-			return new_operative
-		:
-		host-func-type (
-				userdata_ : wrapped(host-type),
-				ud        : wrapped(userdata),
-				handler   : wrapped(operative-handler-type(userdata)))
-			->
-			(op-type : wrapped(host-type), op : wrapped(unwrap(op-type)))
-	let (op-type, op) =
-		inner
-			wrap(userdata)
-			wrap(ud)
-			wrap(handler)
-
-	let op-type = unwrap(op-type)
-	let op = unwrap(op)
-
-	# lol look how horrible tuple types are
-	# read as: (op-type : host-type, op : op-type)
-	let result-desc =
-		tuple-desc-elem-explicit(type_(1, 0))
-			tuple-desc-elem-explicit(type_(1, 0))
-				tuple-desc-empty type_(1, 0)
-				lambda ()
-					host-type
-			lambda (op-type : host-type)
-				op-type
-	tuple-of(type_(1, 0), result-desc)(op-type, op)
-
-let new-operative-implicit = lambda_implicit (userdata : host-type)
-	lambda (ud : userdata, handler : operative-handler-type(userdata))
-		let inner = intrinsic
-			""""
-				local function new_operative(userdata, ud, handler)
-					return
-						U.notail(terms.strict_value.operative_type(handler, userdata)),
-						U.notail(terms.strict_value.operative_value(ud))
-				end
-				return new_operative
-			:
-			host-func-type (
-					userdata_ : wrapped(host-type),
-					ud        : wrapped(userdata),
-					handler   : wrapped(operative-handler-type(userdata)))
-				->
-				(op-type : wrapped(host-type), op : wrapped(unwrap(op-type)))
-		let (op-type, op) =
-			inner
-				wrap(userdata)
-				wrap(ud)
-				wrap(handler)
-
-		let op-type = unwrap(op-type)
-		let op = unwrap(op)
-
-		# lol look how horrible tuple types are
-		# read as: (op-type : host-type, op : op-type)
-		let result-desc =
-			tuple-desc-elem-explicit(type_(1, 0))
-				tuple-desc-elem-explicit(type_(1, 0))
-					tuple-desc-empty type_(1, 0)
-					lambda ()
-						host-type
-				lambda (op-type : host-type)
-					op-type
-		tuple-of(type_(1, 0), result-desc)(op-type, op)
-
-let core-operative-type =
-	unwrap
-		intrinsic
-			""""
-				return U.notail(evaluator.gen_base_operator("#core-operative-type", function(userdata, handler)
-					return U.notail(terms.typed_term.operative_type_cons(userdata, handler))
-				end))
-			:
-			wrapped(forall (userdata : host-type, handler : operative-handler-type(userdata)) -> (res : host-type))
-
-let core-operative = lambda_implicit (userdata : host-type)
-	unwrap
-		intrinsic
-			""""
-				return U.notail(evaluator.gen_base_operator("#core-operative", function(userdata, handler)
-					-- `handler` is intentionally discarded.
-					return U.notail(terms.typed_term.operative_cons(userdata))
-				end))
-			:
-			wrapped(forall (ud : userdata, handler : operative-handler-type(userdata)) -> (res : core-operative-type(userdata, handler)))
-
-## do operative
-
-let block-reducer-storage-desc = tuple-desc-singleton(host-type, host-expression-args)
-
-let block-reducer-result2-desc = operative-result-desc # incidentally the same
-
-let block-match-result-desc = lambda (goal : host-goal)
-	# read as: (ok : host-bool, _ : host-if(ok, host-term-of(goal), host-lua-error), _ : host-if(ok, host-environment, host-unit))
-	# or, more logically: (ok : host-bool, ...) where:
-	# - ok == true:  `...` is host-term-of(goal), host-environment
-	# - ok == false: `...` is host-lua-error
-	tuple-desc-elem-implicit
-		tuple-desc-elem-implicit
-			tuple-desc-elem-explicit(host-type)
-				tuple-desc-empty host-type
-				lambda ()
-					host-bool
-			lambda (ok : host-bool)
-				host-if(ok, host-term-of(goal), host-lua-error)
-		lambda (ok : host-bool, _ : host-if(ok, host-term-of(goal), host-lua-error))
-			# hacky way to do variable-length host tuples
-			host-if(ok, host-environment, host-unit)
-
-let block-reducer = lambda (goal : host-goal)
-	intrinsic "return alicorn_expressions.block" :
-		reducer-type(block-reducer-storage-desc, block-reducer-result2-desc(goal))
-
-let block-match-accept-handler = lambda (goal : host-goal)
-	intrinsic "return metalanguage.accept_handler" :
-		reducible-handler-type(host-unit, block-reducer-result2-desc(goal), block-match-result-desc(goal))
-let block-match-failure-handler = lambda (goal : host-goal)
-	intrinsic "return metalanguage.failure_handler" :
-		failure-handler-type(host-unit, block-match-result-desc(goal))
-
-# alicorn doesn't have conds or branches yet so...
-let error-filter = lambda (Tt : host-type, Tf : host-type, ok : host-bool, val-or-err : host-if(ok, Tt, Tf))
-	let inner = intrinsic
-		""""
-			local function error_filter(ok, val_or_err)
-				if not ok then
-					error(val_or_err)
-				end
-				return val_or_err
-			end
-			return error_filter
-		:
-		host-func-type (ok : host-bool, val-or-err : host-if(ok, Tt, Tf)) -> ((val : Tt))
-	let (val) = inner(ok, val-or-err)
-	val
-# FIXME: this implicitification is incomplete!
-let error-filter-implicit = lambda_curry ((Tt : host-type))
-	lambda (Tf : host-type, ok : host-bool, val-or-err : host-if(ok, Tt, Tf))
-		let inner = intrinsic
-			""""
-				local function error_filter(ok, val_or_err)
-					if not ok then
-						error(val_or_err)
-					end
-					return val_or_err
-				end
-				return error_filter
-			:
-			host-func-type (ok : host-bool, val-or-err : host-if(ok, Tt, Tf)) -> ((val : Tt))
-		let (val) = inner(ok, val-or-err)
-		val
-
-let goal-infer = intrinsic "return terms.expression_goal.infer" : host-goal
-
-let do-impl-type = operative-handler-type(host-unit)
-
-####let do-impl = lambda (syn : host-syntax, env : host-environment, ud : host-unit, goal : host-goal)
-	let (shadowed, inner-env) = enter-block(env)
-
-	switch
-		match-syntax
-			make-host-array(1)
-				host-matcher-reducible
-					block-reducer(goal-infer)
-					expression-args-new(goal-infer, inner-env)
-					accept-handler
-		Ok(inner-env, term)
-			let (env, wrapped, purity) = exit-block(inner-env, term, shadowed)
-			mk Ok(env, goalify-inferrable(goal, wrapped))
-		Err e -> (mk Err e)
-
-let do-impl = lambda (syn : host-syntax, env : host-environment, ud : host-unit, goal : host-goal)
-	let (shadowed, inner_env) = enter-block(env)
-
-	let (args) = expression-args-new(goal-infer, inner_env)
-	let s = host-tuple-of(block-reducer-storage-desc)(args)
-
-	let matcher-t = host-matcher(host-unit, block-match-result-desc(goal-infer))
-	let matcher =
-		host-matcher-reducible
-			block-reducer-storage-desc
-			block-reducer-result2-desc(goal-infer)
-			block-match-result-desc(goal-infer)
-			block-reducer(goal-infer)
-			s
-			block-match-accept-handler(goal-infer)
-
-	let matchers =
-		host-array-set
-			host-array-new matcher-t
-			1
-			matcher
-
-	#let matchers = (make-host-array(1) matcher)
-
-	let (ok, term, inner_env) =
-		match-syntax
-			host-unit
-			block-match-result-desc(goal-infer)
-			matchers
-			block-match-failure-handler(goal-infer)
-			syn
-			host-nil
-
-	let term = error-filter-implicit(host-lua-error, ok, term)
-	let inner_env = error-filter(host-environment, host-unit, ok, inner_env)
-
-	let (env, wrapped, purity) = exit-block(inner_env, term, shadowed)
-
-	let (wrapped) = goalify-inferrable(goal, wrapped)
-
-	tuple-of(host-type, operative-result-desc(goal))(wrapped, env)
-
-#	let (do-type, do) = new-operative(host-unit, host-nil, do-impl)
-let do = core-operative(host-nil, do-impl)
-#let do = into-operative(host-unit, host-nil, do-impl)
-
-## tuple-desc operative
-
-let ascribed-segment-tuple-desc-reducer-thread-type = new-host-type(new-host-unique-id("ascribed-segment-tuple-desc-reducer-thread"))
-let ascribed-segment-tuple-desc-reducer-thread-type-get-names = intrinsic
->>>>>>> 2bafd574
 	""""
 		local host_add_vec4 = function(l, r)
 			return setmetatable({
