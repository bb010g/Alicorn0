--- conflicted
+++ resolved
@@ -409,11 +409,8 @@
   isvalue = isvalue,
   value = value,
   listmatch = listmatch,
-<<<<<<< HEAD
   oneof = oneof,
-=======
   listtail = listtail,
->>>>>>> f6c0b4eb
   list_many = list_many,
   reducible = reducible,
   reducer = reducer,
